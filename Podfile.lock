--- conflicted
+++ resolved
@@ -1,10 +1,6 @@
 PODS:
   - ActionSheetPicker-3.0 (2.3.0)
-<<<<<<< HEAD
-  - Alamofire (4.8.0)
-=======
   - Alamofire (4.8.1)
->>>>>>> 4d834716
   - Anchorage (4.3)
   - BadgeSwift (5.0.1)
   - BiometricAuthentication (2.2)
@@ -73,11 +69,7 @@
   - reddift (2.0.3):
     - HTMLSpecialCharacters
     - MiniKeychain
-<<<<<<< HEAD
-  - RLBAlertsPickers (1.0)
-=======
   - RLBAlertsPickers (1.1.1)
->>>>>>> 4d834716
   - SDWebImage (4.1.2):
     - SDWebImage/Core (= 4.1.2)
   - SDWebImage/Core (4.1.2)
@@ -143,11 +135,7 @@
     :commit: a02b61c94f80f65563a9fc0035f6facfdcc6ad01
     :git: https://github.com/Cocoanetics/DTCoreText
   reddift:
-<<<<<<< HEAD
-    :commit: f42ca99719c8114dd1a4459004e73a8b338a2f0e
-=======
     :commit: 362739dfe80c4ca3dd9d153a0fd08bd6e0bcb0c7
->>>>>>> 4d834716
     :git: https://github.com/ccrama/reddift
   RLBAlertsPickers:
     :commit: 42f7a6b801e31920e023920d592b2e3b1ecb5eeb
@@ -161,11 +149,7 @@
 
 SPEC CHECKSUMS:
   ActionSheetPicker-3.0: eef157d75e151f255c5333d26656c7fbfe905a51
-<<<<<<< HEAD
-  Alamofire: 3ec537f71edc9804815215393ae2b1a8ea33a844
-=======
   Alamofire: 16ce2c353fb72865124ddae8a57c5942388f4f11
->>>>>>> 4d834716
   Anchorage: 21a98675245188427f0bcea21404d42a824a766f
   BadgeSwift: 3defa56f504bfb46f2300122c4a565ec9e405c1e
   BiometricAuthentication: 9eeaae9cda890d95bc1fc41e72285e68cb6bc8b0
@@ -184,11 +168,7 @@
   Realm: 50071da38fe079e0735e47c9f2eae738c68c5996
   RealmSwift: 8a1e6a02b7a08cd17a31e3115143fb69fe5f3fb9
   reddift: 42af05f3d2db6315cdf144be9256de36e86a523a
-<<<<<<< HEAD
-  RLBAlertsPickers: 60b4bd5afcd92065774ed1b21d836bc89cc79d98
-=======
   RLBAlertsPickers: e8d2b6dd7d97d32e1f940a6b3bd3e8913bd6ad90
->>>>>>> 4d834716
   SDWebImage: cb6f9f266a9977741efcbc21e618e8be3734c774
   SloppySwiper: 37e38f6da8df5c805914c6f32ec6ec8da63abe7c
   Starscream: ef3ece99d765eeccb67de105bfa143f929026cf5
