//
//  ManageMultireddit.swift
//  Slide for Reddit
//
//  Created by Carlos Crane on 4/8/19.
//  Copyright © 2019 Haptic Apps. All rights reserved.
//

import reddift
import UIKit

class ManageMultireddit: UITableViewController {
    
    var multi: Multireddit
    var reloadCallback: () -> Void
    
    init(multi: Multireddit, reloadCallback: @escaping () -> Void) {
        self.multi = multi
        self.reloadCallback = reloadCallback
        super.init(nibName: nil, bundle: nil)
    }
    
    required init?(coder aDecoder: NSCoder) {
        fatalError("init(coder:) has not been implemented")
    }
    
    var subs: [String] = []
    
    override var preferredStatusBarStyle: UIStatusBarStyle {
        if ColorUtil.theme.isLight && SettingValues.reduceColor {
            return .default
        } else {
            return .lightContent
        }
    }
    
    override func viewDidLoad() {
        super.viewDidLoad()
        self.tableView.register(SubredditCellView.classForCoder(), forCellReuseIdentifier: "sub")
        self.tableView.isEditing = true
        self.tableView.backgroundColor = ColorUtil.theme.backgroundColor
        
        subs.append(contentsOf: multi.subreddits)
        self.subs = self.subs.sorted(by: { $0.caseInsensitiveCompare($1) == .orderedAscending })
        
        tableView.reloadData()
        
        let add = UIButton.init(type: .custom)
        add.setImage(UIImage.init(named: "add")!.navIcon(), for: UIControl.State.normal)
        add.addTarget(self, action: #selector(self.add(_:)), for: UIControl.Event.touchUpInside)
        add.frame = CGRect.init(x: -15, y: 0, width: 30, height: 30)
        let addB = UIBarButtonItem.init(customView: add)
        self.navigationItem.rightBarButtonItem = addB
        
        self.tableView.tableFooterView = UIView()
    }
    
    @objc func close(_ sender: AnyObject?) {
        self.dismiss(animated: true)
    }
    
    override func tableView(_ tableView: UITableView, heightForRowAt indexPath: IndexPath) -> CGFloat {
        return UITableView.automaticDimension
    }
    
    override func viewWillDisappear(_ animated: Bool) {
        super.viewWillDisappear(animated)
        reloadCallback()
    }
    
    override func tableView(_ tableView: UITableView, estimatedHeightForRowAt indexPath: IndexPath) -> CGFloat {
        return UITableView.automaticDimension
    }
    
    override func tableView(_ tableView: UITableView, willBeginEditingRowAt indexPath: IndexPath) {
        let cell = tableView.cellForRow(at: indexPath)
<<<<<<< HEAD
        cell?.backgroundColor = ColorUtil.theme.backgroundColor
=======
        cell?.backgroundColor = ColorUtil.theme.foregroundColor
>>>>>>> abead19a
    }
    
    @objc func add(_ selector: AnyObject) {
        let searchVC = SubredditFindReturnViewController(includeSubscriptions: true, includeCollections: false, includeTrending: false, subscribe: false, callback: { (sub) in
            if !self.subs.contains(sub) {
                self.subs.append(sub)
                self.subs = self.subs.sorted(by: { $0.caseInsensitiveCompare($1) == .orderedAscending })
                
                do {
                    try (UIApplication.shared.delegate as! AppDelegate).session?.addSubredditToMultireddit(self.multi, subredditDisplayName: sub, completion: { (_) in
                        
                    })
                } catch {
                    
                }

                self.tableView.reloadData()
            }
        })
        VCPresenter.showVC(viewController: searchVC, popupIfPossible: false, parentNavigationController: navigationController, parentViewController: self)
    }
    
    override func tableView(_ tableView: UITableView, numberOfRowsInSection section: Int) -> Int {
        return subs.count
    }
    
    override func tableView(_ tableView: UITableView, cellForRowAt indexPath: IndexPath) -> UITableViewCell {
        let thing = subs[indexPath.row]
        var cell: SubredditCellView?
        let c = tableView.dequeueReusableCell(withIdentifier: "sub", for: indexPath) as! SubredditCellView
        c.setSubreddit(subreddit: thing, nav: nil)
        cell = c
<<<<<<< HEAD
        cell?.backgroundColor = ColorUtil.theme.backgroundColor
=======
        cell?.backgroundColor = ColorUtil.theme.foregroundColor
>>>>>>> abead19a
        
        return cell!
    }
    
    override func tableView(_ tableView: UITableView, editingStyleForRowAt indexPath: IndexPath) -> UITableViewCell.EditingStyle {
        return .delete
    }
    
    override func tableView(_ tableView: UITableView, shouldIndentWhileEditingRowAt indexPath: IndexPath) -> Bool {
        return true
    }
    
    override func tableView(_ tableView: UITableView, heightForHeaderInSection section: Int) -> CGFloat {
        return 0
    }
    
    
    override func viewWillAppear(_ animated: Bool) {
        super.viewWillAppear(animated)
        self.tableView.separatorStyle = .none
        setupBaseBarColors()
        self.title = "Manage m/" + multi.name
    }
    
    override func tableView(_ tableView: UITableView, commit editingStyle: UITableViewCell.EditingStyle, forRowAt indexPath: IndexPath) {
        if editingStyle == .delete {
            let sub = subs[indexPath.row]
            subs.remove(at: indexPath.row)
            tableView.deleteRows(at: [indexPath], with: .fade)
            do {
                try (UIApplication.shared.delegate as! AppDelegate).session?.removeSubredditFromMultireddit(multi, subredditDisplayName: sub, completion: { (_) in
                    
                })
            } catch {
                
            }
        }
    }
}<|MERGE_RESOLUTION|>--- conflicted
+++ resolved
@@ -74,11 +74,7 @@
     
     override func tableView(_ tableView: UITableView, willBeginEditingRowAt indexPath: IndexPath) {
         let cell = tableView.cellForRow(at: indexPath)
-<<<<<<< HEAD
-        cell?.backgroundColor = ColorUtil.theme.backgroundColor
-=======
         cell?.backgroundColor = ColorUtil.theme.foregroundColor
->>>>>>> abead19a
     }
     
     @objc func add(_ selector: AnyObject) {
@@ -111,11 +107,7 @@
         let c = tableView.dequeueReusableCell(withIdentifier: "sub", for: indexPath) as! SubredditCellView
         c.setSubreddit(subreddit: thing, nav: nil)
         cell = c
-<<<<<<< HEAD
-        cell?.backgroundColor = ColorUtil.theme.backgroundColor
-=======
         cell?.backgroundColor = ColorUtil.theme.foregroundColor
->>>>>>> abead19a
         
         return cell!
     }
