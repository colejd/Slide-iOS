--- conflicted
+++ resolved
@@ -193,11 +193,7 @@
     public func createCell(_ cell: UITableViewCell, _ switchV: UISwitch? = nil, isOn: Bool, text: String) {
         cell.textLabel?.text = text
         cell.textLabel?.textColor = ColorUtil.theme.fontColor
-<<<<<<< HEAD
-        cell.backgroundColor = ColorUtil.theme.backgroundColor
-=======
         cell.backgroundColor = ColorUtil.theme.foregroundColor
->>>>>>> abead19a
         cell.textLabel?.numberOfLines = 0
         cell.textLabel?.lineBreakMode = .byWordWrapping
         if let s = switchV {
@@ -228,11 +224,7 @@
         domainEnter.delegate = self
         domainEnter.returnKeyType = .done
         domainEnter.textColor = ColorUtil.theme.fontColor
-<<<<<<< HEAD
         if !ColorUtil.theme.isLight {
-=======
-        if !ColorUtil.theme.isLight() {
->>>>>>> abead19a
             domainEnter.keyboardAppearance = .dark
         }
         domainEnter.setImage(UIImage(), for: .search, state: .normal)
@@ -263,13 +255,8 @@
         switch indexPath.section {
         case 0:
             let cell = UITableViewCell()
-<<<<<<< HEAD
-            cell.backgroundColor = ColorUtil.theme.backgroundColor
-            cell.backgroundColor = ColorUtil.theme.backgroundColor
-=======
             cell.backgroundColor = ColorUtil.theme.foregroundColor
             cell.backgroundColor = ColorUtil.theme.foregroundColor
->>>>>>> abead19a
             cell.textLabel?.textColor = ColorUtil.theme.fontColor
             
             let text = browsers[indexPath.row]
@@ -327,15 +314,9 @@
             }
         case 2:
             let cell = UITableViewCell()
-<<<<<<< HEAD
-            cell.backgroundColor = ColorUtil.theme.backgroundColor
-            cell.accessoryType = .disclosureIndicator
-            cell.backgroundColor = ColorUtil.theme.backgroundColor
-=======
             cell.backgroundColor = ColorUtil.theme.foregroundColor
             cell.accessoryType = .disclosureIndicator
             cell.backgroundColor = ColorUtil.theme.foregroundColor
->>>>>>> abead19a
             cell.textLabel?.textColor = ColorUtil.theme.fontColor
             cell.textLabel?.text = PostFilter.openExternally[indexPath.row] as String
             return cell
