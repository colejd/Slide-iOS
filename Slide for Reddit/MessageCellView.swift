--- conflicted
+++ resolved
@@ -92,11 +92,7 @@
         text.bottomAnchor <= contentView.bottomAnchor + CGFloat(8)
         text.rightAnchor == contentView.rightAnchor - CGFloat(8)
         
-<<<<<<< HEAD
-        self.contentView.backgroundColor = ColorUtil.theme.backgroundColor
-=======
         self.contentView.backgroundColor = ColorUtil.theme.foregroundColor
->>>>>>> abead19a
     }
     
     var lsC: [NSLayoutConstraint] = []
