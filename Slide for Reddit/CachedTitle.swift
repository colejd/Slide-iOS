//
//  CachedTitle.swift
//  Slide for Reddit
//
//  Created by Carlos Crane on 7/21/17.
//  Copyright © 2017 Haptic Apps. All rights reserved.
//

import Foundation
import YYText

class CachedTitle {
    static var titles: [String: NSAttributedString] = [:]
    static var removed: [String] = []
    static var approved: [String] = []

    static func addTitle(s: RSubmission) {
        titles[s.getId()] = titleForSubmission(submission: s, full: false, white: false)
    }

    static var titleFont = FontGenerator.fontOfSize(size: 18, submission: true)

    static func getTitle(submission: RSubmission, full: Bool, _ refresh: Bool, _ white: Bool = false) -> NSAttributedString {
        let title = titles[submission.getId()]
        if title == nil || refresh || full || white {
            if white {
                return titleForSubmission(submission: submission, full: full, white: white)
            }
            if !full {
                titles[submission.getId()] = titleForSubmission(submission: submission, full: full, white: white)
                return titles[submission.getId()]!
            } else {
                return titleForSubmission(submission: submission, full: full, white: white)
            }
        } else {
            return title!
        }
    }

    static func titleForSubmission(submission: RSubmission, full: Bool, white: Bool) -> NSAttributedString {

        var colorF = ColorUtil.theme.fontColor
        if white {
            colorF = .white
        }
        let brightF = colorF
<<<<<<< HEAD
        colorF = colorF.add(overlay: ColorUtil.theme.backgroundColor.withAlphaComponent(0.20))
=======
        colorF = colorF.add(overlay: ColorUtil.theme.foregroundColor.withAlphaComponent(0.20))
>>>>>>> abead19a

        let attributedTitle = NSMutableAttributedString(string: submission.title.unescapeHTML, attributes: convertToOptionalNSAttributedStringKeyDictionary([convertFromNSAttributedStringKey(NSAttributedString.Key.font): titleFont, convertFromNSAttributedStringKey(NSAttributedString.Key.foregroundColor): brightF]))

        let spacer = NSMutableAttributedString.init(string: "  ")
        if !submission.flair.isEmpty {
            let flairTitle = NSMutableAttributedString.init(string: "\u{00A0}\(submission.flair)\u{00A0}", attributes: [NSAttributedString.Key.font: FontGenerator.boldFontOfSize(size: 12, submission: true), NSAttributedString.Key(rawValue: YYTextBackgroundBorderAttributeName) : YYTextBorder(fill: ColorUtil.theme.backgroundColor, cornerRadius: 3), NSAttributedString.Key.foregroundColor: brightF])

            attributedTitle.append(spacer)
            attributedTitle.append(flairTitle)
        }
        
        if submission.nsfw {
            let nsfw = NSMutableAttributedString.init(string: "\u{00A0}NSFW\u{00A0}", attributes: [NSAttributedString.Key.font: FontGenerator.boldFontOfSize(size: 12, submission: true), NSAttributedString.Key(rawValue: YYTextBackgroundBorderAttributeName) : YYTextBorder(fill: GMColor.red500Color(), cornerRadius: 3), NSAttributedString.Key.foregroundColor: UIColor.white])

            attributedTitle.append(spacer)
            attributedTitle.append(nsfw)
        }

        if submission.spoiler {
            let spoiler = NSMutableAttributedString.init(string: "\u{00A0}SPOILER\u{00A0}", attributes: [NSAttributedString.Key.font: FontGenerator.boldFontOfSize(size: 12, submission: true), NSAttributedString.Key(rawValue: YYTextBackgroundBorderAttributeName) : YYTextBorder(fill: GMColor.grey50Color(), cornerRadius: 3), NSAttributedString.Key.foregroundColor: UIColor.black])

            attributedTitle.append(spacer)
            attributedTitle.append(spoiler)
        }

        if submission.oc {
            let oc = NSMutableAttributedString.init(string: "\u{00A0}OC\u{00A0}", attributes: [NSAttributedString.Key.font: FontGenerator.boldFontOfSize(size: 12, submission: true), NSAttributedString.Key(rawValue: YYTextBackgroundBorderAttributeName) : YYTextBorder(fill: GMColor.blue50Color(), cornerRadius: 3), NSAttributedString.Key.foregroundColor: UIColor.black])

            attributedTitle.append(spacer)
            attributedTitle.append(oc)
        }

        if submission.gilded {
            attributedTitle.append(spacer)
            if submission.platinum > 0 {
                attributedTitle.append(spacer)
                let gild = NSMutableAttributedString.yy_attachmentString(withEmojiImage: UIImage(named: "platinum")!, fontSize: titleFont.pointSize * 0.75)!
                attributedTitle.append(gild)
                if submission.platinum > 1 {
                    let platinumed = NSMutableAttributedString.init(string: "\u{00A0}x\(submission.platinum) ", attributes: convertToOptionalNSAttributedStringKeyDictionary([convertFromNSAttributedStringKey(NSAttributedString.Key.font): FontGenerator.boldFontOfSize(size: 12, submission: true), convertFromNSAttributedStringKey(NSAttributedString.Key.foregroundColor): colorF]))
                    attributedTitle.append(platinumed)
                }
            }
            if submission.gold > 0 {
                attributedTitle.append(spacer)
                let gild = NSMutableAttributedString.yy_attachmentString(withEmojiImage: UIImage(named: "gold")!, fontSize: titleFont.pointSize * 0.75)!
                attributedTitle.append(gild)
                if submission.gold > 1 {
                    let gilded = NSMutableAttributedString.init(string: "\u{00A0}x\(submission.gold) ", attributes: convertToOptionalNSAttributedStringKeyDictionary([convertFromNSAttributedStringKey(NSAttributedString.Key.font): FontGenerator.boldFontOfSize(size: 12, submission: true), convertFromNSAttributedStringKey(NSAttributedString.Key.foregroundColor): colorF]))
                    attributedTitle.append(gilded)
                }
            }
            if submission.silver > 0 {
                attributedTitle.append(spacer)
                let gild = NSMutableAttributedString.yy_attachmentString(withEmojiImage: UIImage(named: "silver")!, fontSize: titleFont.pointSize * 0.75)!
                attributedTitle.append(gild)
                if submission.silver > 1 {
                    let silvered = NSMutableAttributedString.init(string: "\u{00A0}x\(submission.silver) ", attributes: convertToOptionalNSAttributedStringKeyDictionary([convertFromNSAttributedStringKey(NSAttributedString.Key.font): FontGenerator.boldFontOfSize(size: 12, submission: true), convertFromNSAttributedStringKey(NSAttributedString.Key.foregroundColor): colorF]))
                    attributedTitle.append(silvered)
                }
            }
        }
        
        if submission.cakeday {
            attributedTitle.append(spacer)
            let gild = NSMutableAttributedString.yy_attachmentString(withEmojiImage: UIImage(named: "cakeday")!, fontSize: titleFont.pointSize * 0.75)!
            attributedTitle.append(gild)
        }

        if submission.stickied {
            let pinned = NSMutableAttributedString.init(string: "\u{00A0}PINNED\u{00A0}", attributes: [NSAttributedString.Key.font: FontGenerator.boldFontOfSize(size: 12, submission: true), NSAttributedString.Key(rawValue: YYTextBackgroundBorderAttributeName) : YYTextBorder(fill: GMColor.green500Color(), cornerRadius: 3), NSAttributedString.Key.foregroundColor: UIColor.white])

            attributedTitle.append(spacer)
            attributedTitle.append(pinned)
        }

        if submission.locked {
            let locked = NSMutableAttributedString.init(string: "\u{00A0}LOCKED\u{00A0}", attributes: [NSAttributedString.Key.font: FontGenerator.boldFontOfSize(size: 12, submission: true), NSAttributedString.Key(rawValue: YYTextBackgroundBorderAttributeName) : YYTextBorder(fill: GMColor.green500Color(), cornerRadius: 3), NSAttributedString.Key.foregroundColor: UIColor.white])

            attributedTitle.append(spacer)
            attributedTitle.append(locked)
        }
        if submission.archived {
            let archived = NSMutableAttributedString.init(string: "\u{00A0}ARCHIVED\u{00A0}", attributes: [NSAttributedString.Key.font: FontGenerator.boldFontOfSize(size: 12, submission: true), NSAttributedString.Key(rawValue: YYTextBackgroundBorderAttributeName) : YYTextBorder(fill: ColorUtil.theme.backgroundColor, cornerRadius: 3), NSAttributedString.Key.foregroundColor: brightF])

            attributedTitle.append(archived)
        }

        let attrs = [convertFromNSAttributedStringKey(NSAttributedString.Key.font): FontGenerator.boldFontOfSize(size: 12, submission: true), convertFromNSAttributedStringKey(NSAttributedString.Key.foregroundColor): colorF] as [String: Any]

        let endString = NSMutableAttributedString(string: "  •  \(DateFormatter().timeSince(from: submission.created, numericDates: true))\((submission.isEdited ? ("(edit \(DateFormatter().timeSince(from: submission.edited, numericDates: true)))") : ""))  •  ", attributes: convertToOptionalNSAttributedStringKeyDictionary([convertFromNSAttributedStringKey(NSAttributedString.Key.font): FontGenerator.fontOfSize(size: 12, submission: true), convertFromNSAttributedStringKey(NSAttributedString.Key.foregroundColor): colorF]))

        let authorString = NSMutableAttributedString(string: "\u{00A0}\(AccountController.formatUsername(input: submission.author, small: false))\u{00A0}", attributes: convertToOptionalNSAttributedStringKeyDictionary([convertFromNSAttributedStringKey(NSAttributedString.Key.font): FontGenerator.fontOfSize(size: 12, submission: true), convertFromNSAttributedStringKey(NSAttributedString.Key.foregroundColor): colorF]))
        authorString.yy_setTextHighlight(NSRange(location: 0, length: authorString.length), color: nil, backgroundColor: nil, userInfo: ["url": URL(string: "/u/\(submission.author)")!])

        let userColor = ColorUtil.getColorForUser(name: submission.author)
        if submission.distinguished == "admin" {
            authorString.addAttributes([NSAttributedString.Key(rawValue: YYTextBackgroundBorderAttributeName) : YYTextBorder(fill: UIColor.init(hexString: "#E57373"), cornerRadius: 3), NSAttributedString.Key.foregroundColor: UIColor.white], range: NSRange.init(location: 0, length: authorString.length))
        } else if submission.distinguished == "special" {
            authorString.addAttributes([NSAttributedString.Key(rawValue: YYTextBackgroundBorderAttributeName) : YYTextBorder(fill: UIColor.init(hexString: "#F44336"), cornerRadius: 3), NSAttributedString.Key.foregroundColor: UIColor.white], range: NSRange.init(location: 0, length: authorString.length))
        } else if submission.distinguished == "moderator" {
            authorString.addAttributes([NSAttributedString.Key(rawValue: YYTextBackgroundBorderAttributeName) : YYTextBorder(fill: UIColor.init(hexString: "#81C784"), cornerRadius: 3), NSAttributedString.Key.foregroundColor: UIColor.white], range: NSRange.init(location: 0, length: authorString.length))
        } else if AccountController.currentName == submission.author {
            authorString.addAttributes([NSAttributedString.Key(rawValue: YYTextBackgroundBorderAttributeName) : YYTextBorder(fill: UIColor.init(hexString: "#FFB74D"), cornerRadius: 3), NSAttributedString.Key.foregroundColor: UIColor.white], range: NSRange.init(location: 0, length: authorString.length))
        } else if userColor != ColorUtil.baseColor {
            authorString.addAttributes([NSAttributedString.Key(rawValue: YYTextBackgroundBorderAttributeName) : YYTextBorder(fill: userColor, cornerRadius: 3), NSAttributedString.Key.foregroundColor: UIColor.white], range: NSRange.init(location: 0, length: authorString.length))
        }

        endString.append(authorString)
        if SettingValues.domainInInfo && !full {
            endString.append(NSAttributedString.init(string: "  •  \(submission.domain)", attributes: convertToOptionalNSAttributedStringKeyDictionary([convertFromNSAttributedStringKey(NSAttributedString.Key.font): FontGenerator.fontOfSize(size: 12, submission: true), convertFromNSAttributedStringKey(NSAttributedString.Key.foregroundColor): colorF])))
        }

        let tag = ColorUtil.getTagForUser(name: submission.author)
        if !tag.isEmpty {
            let tagString = NSMutableAttributedString.init(string: "\u{00A0}\(tag)\u{00A0}", attributes: [NSAttributedString.Key.font: FontGenerator.boldFontOfSize(size: 12, submission: true), NSAttributedString.Key(rawValue: YYTextBackgroundBorderAttributeName) : YYTextBorder(fill: UIColor(rgb: 0x2196f3), cornerRadius: 3), NSAttributedString.Key.foregroundColor: UIColor.white])

            endString.append(spacer)
            endString.append(tagString)
        }
        
        var boldString: NSMutableAttributedString
        let color = ColorUtil.getColorForSub(sub: submission.subreddit)
        var readString: NSAttributedString
        
        if SettingValues.newIndicator && !History.getSeen(s: submission) {
            readString = NSAttributedString(string: "•  ", attributes: convertToOptionalNSAttributedStringKeyDictionary([convertFromNSAttributedStringKey(NSAttributedString.Key.font): FontGenerator.boldFontOfSize(size: 12, submission: true), convertFromNSAttributedStringKey(NSAttributedString.Key.foregroundColor): ColorUtil.accentColorForSub(sub: submission.subreddit)]))
        } else {
            readString = NSAttributedString()
        }
        
        if color != ColorUtil.baseColor {
            let preString = NSMutableAttributedString(string: "⬤  ", attributes: convertToOptionalNSAttributedStringKeyDictionary([convertFromNSAttributedStringKey(NSAttributedString.Key.font): FontGenerator.boldFontOfSize(size: 12, submission: true), convertFromNSAttributedStringKey(NSAttributedString.Key.foregroundColor): color]))
            boldString = preString
            let tapString = NSMutableAttributedString(string: "r/\(submission.subreddit)", attributes: convertToOptionalNSAttributedStringKeyDictionary(attrs))
            tapString.yy_setTextHighlight(NSRange(location: 0, length: tapString.length), color: nil, backgroundColor: nil, userInfo: ["url": URL(string:"/r/\(submission.subreddit)")!])
            boldString.append(tapString)
        } else {
            let tapString = NSMutableAttributedString(string: "r/\(submission.subreddit)", attributes: convertToOptionalNSAttributedStringKeyDictionary(attrs))
            tapString.yy_setTextHighlight(NSRange(location: 0, length: tapString.length), color: nil, backgroundColor: nil, userInfo: ["url": URL(string:"/r/\(submission.subreddit)")!])
            boldString = tapString
        }

        let infoString = NSMutableAttributedString()
        if SettingValues.infoBelowTitle {
            infoString.append(readString)
            infoString.append(attributedTitle)
            infoString.append(NSAttributedString.init(string: "\n"))
            infoString.append(boldString)
            infoString.append(endString)
        } else {
            infoString.append(readString)
            infoString.append(boldString)
            infoString.append(endString)
            infoString.append(NSAttributedString.init(string: "\n"))
            infoString.append(attributedTitle)
        }
        
        if !full {
            if SettingValues.scoreInTitle || SettingValues.commentsInTitle {
                infoString.append(NSAttributedString.init(string: "\n"))
            }
            if SettingValues.scoreInTitle {
<<<<<<< HEAD
                var sColor = ColorUtil.theme.fontColor.add(overlay: ColorUtil.theme.backgroundColor.withAlphaComponent(0.15))
=======
                var sColor = ColorUtil.theme.fontColor.add(overlay: ColorUtil.theme.foregroundColor.withAlphaComponent(0.15))
>>>>>>> abead19a
                switch ActionStates.getVoteDirection(s: submission) {
                case .down:
                    sColor = ColorUtil.downvoteColor
                case .up:
                    sColor = ColorUtil.upvoteColor
                case .none:
                    break
                }
                
                var scoreInt = submission.score
                switch ActionStates.getVoteDirection(s: submission) {
                case .up:
                    if submission.likes != .up {
                        if submission.likes == .down {
                            scoreInt += 1
                        }
                        scoreInt += 1
                    }
                case .down:
                    if submission.likes != .down {
                        if submission.likes == .up {
                            scoreInt -= 1
                        }
                        scoreInt -= 1
                    }
                case .none:
                    if submission.likes == .up && submission.author == AccountController.currentName {
                        scoreInt -= 1
                    }
                }

                let subScore = NSMutableAttributedString(string: (scoreInt >= 10000 && SettingValues.abbreviateScores) ? String(format: "%0.1fk points", (Double(scoreInt) / Double(1000))) : "\(scoreInt) points", attributes: convertToOptionalNSAttributedStringKeyDictionary([convertFromNSAttributedStringKey(NSAttributedString.Key.font): FontGenerator.boldFontOfSize(size: 12, submission: false), convertFromNSAttributedStringKey(NSAttributedString.Key.foregroundColor): sColor]))
                
                infoString.append(subScore)
            }
            
            if SettingValues.commentsInTitle {
                if SettingValues.scoreInTitle {
                    infoString.append(spacer)
                }
                let scoreString = NSMutableAttributedString(string: "\(submission.commentCount) comments", attributes: convertToOptionalNSAttributedStringKeyDictionary([convertFromNSAttributedStringKey(NSAttributedString.Key.font): FontGenerator.boldFontOfSize(size: 12, submission: false), convertFromNSAttributedStringKey(NSAttributedString.Key.foregroundColor): colorF]))
                infoString.append(scoreString)
            }
        }
        
        if removed.contains(submission.id) || (!submission.removedBy.isEmpty() && !approved.contains(submission.id)) {
            let attrs = [convertFromNSAttributedStringKey(NSAttributedString.Key.font): FontGenerator.boldFontOfSize(size: 12, submission: true), convertFromNSAttributedStringKey(NSAttributedString.Key.foregroundColor): GMColor.red500Color()] as [String: Any]
            infoString.append(spacer)
            if submission.removedBy == "true" {
                infoString.append(NSMutableAttributedString.init(string: "Removed by Reddit\(!submission.removalReason.isEmpty() ? ":\(submission.removalReason)" : "")", attributes: convertToOptionalNSAttributedStringKeyDictionary(attrs)))
            } else {
                infoString.append(NSMutableAttributedString.init(string: "Removed\(!submission.removedBy.isEmpty() ? "by \(submission.removedBy)" : "")\(!submission.removalReason.isEmpty() ? " for \(submission.removalReason)" : "")\(!submission.removalNote.isEmpty() ? " \(submission.removalNote)" : "")", attributes: convertToOptionalNSAttributedStringKeyDictionary(attrs)))
            }
        } else if approved.contains(submission.id) || (!submission.approvedBy.isEmpty() && !removed.contains(submission.id)) {
            let attrs = [convertFromNSAttributedStringKey(NSAttributedString.Key.font): FontGenerator.boldFontOfSize(size: 12, submission: true), convertFromNSAttributedStringKey(NSAttributedString.Key.foregroundColor): GMColor.green500Color()] as [String: Any]
            infoString.append(spacer)
            infoString.append(NSMutableAttributedString.init(string: "Approved\(!submission.approvedBy.isEmpty() ? " by \(submission.approvedBy)":"")", attributes: convertToOptionalNSAttributedStringKeyDictionary(attrs)))
        }
        
        if SettingValues.typeInTitle {
<<<<<<< HEAD
            let info = NSMutableAttributedString.init(string: "\u{00A0}\u{00A0}\(submission.type.rawValue)\u{00A0}", attributes: [NSAttributedString.Key.font: FontGenerator.boldFontOfSize(size: 12, submission: true), NSAttributedString.Key(rawValue: YYTextBackgroundBorderAttributeName) : YYTextBorder(fill: ColorUtil.theme.fontColor, cornerRadius: 3), NSAttributedString.Key.foregroundColor: ColorUtil.theme.backgroundColor])
=======
            let info = NSMutableAttributedString.init(string: "\u{00A0}\u{00A0}\(submission.type.rawValue)\u{00A0}", attributes: [NSAttributedString.Key.font: FontGenerator.boldFontOfSize(size: 12, submission: true), NSAttributedString.Key(rawValue: YYTextBackgroundBorderAttributeName) : YYTextBorder(fill: ColorUtil.theme.fontColor, cornerRadius: 3), NSAttributedString.Key.foregroundColor: ColorUtil.theme.foregroundColor])
>>>>>>> abead19a
            infoString.append(spacer)
            infoString.append(info)
        }

        if submission.isCrosspost && !full {
            infoString.append(NSAttributedString.init(string: "\n"))
            
            let crosspost = NSMutableAttributedString.yy_attachmentString(withEmojiImage: UIImage(named: "crosspost")!.getCopy(withColor: ColorUtil.theme.fontColor), fontSize: titleFont.pointSize * 0.75)!

            let finalText = NSMutableAttributedString.init(string: " Crossposted from ", attributes: convertToOptionalNSAttributedStringKeyDictionary([convertFromNSAttributedStringKey(NSAttributedString.Key.foregroundColor): colorF, convertFromNSAttributedStringKey(NSAttributedString.Key.font): FontGenerator.boldFontOfSize(size: 12, submission: true)]))
            
            let attrs = [convertFromNSAttributedStringKey(NSAttributedString.Key.font): FontGenerator.fontOfSize(size: 12, submission: true), convertFromNSAttributedStringKey(NSAttributedString.Key.foregroundColor): colorF] as [String: Any]
            
            let boldString = NSMutableAttributedString(string: "r/\(submission.crosspostSubreddit)", attributes: convertToOptionalNSAttributedStringKeyDictionary(attrs))
            
            let color = ColorUtil.getColorForSub(sub: submission.crosspostSubreddit)
            if color != ColorUtil.baseColor {
                boldString.addAttribute(NSAttributedString.Key.foregroundColor, value: color, range: NSRange.init(location: 0, length: boldString.length))
            }
            
            crosspost.append(finalText)
            crosspost.append(boldString)
            infoString.append(crosspost)
        }

        if SettingValues.showFirstParagraph && submission.isSelf && !submission.spoiler && !submission.nsfw && !full && !submission.body.trimmed().isEmpty {
            let length = submission.htmlBody.indexOf("\n") ?? submission.htmlBody.length
            let text = submission.htmlBody.substring(0, length: length).trimmed()

            if !text.isEmpty() {
                infoString.append(NSAttributedString.init(string: "\n\n"))
                infoString.append(TextDisplayStackView.createAttributedChunk(baseHTML: text, fontSize: 14, submission: false, accentColor: ColorUtil.accentColorForSub(sub: submission.subreddit), fontColor: ColorUtil.theme.fontColor, linksCallback: nil, indexCallback: nil))
            }
        }
        return infoString
    }
}

// Helper function inserted by Swift 4.2 migrator.
private func convertToOptionalNSAttributedStringKeyDictionary(_ input: [String: Any]?) -> [NSAttributedString.Key: Any]? {
	guard let input = input else { return nil }
	return Dictionary(uniqueKeysWithValues: input.map { key, value in (NSAttributedString.Key(rawValue: key), value) })
}

// Helper function inserted by Swift 4.2 migrator.
private func convertFromNSAttributedStringKey(_ input: NSAttributedString.Key) -> String {
	return input.rawValue
}

// Helper function inserted by Swift 4.2 migrator.
private func convertToNSAttributedStringKeyDictionary(_ input: [String: Any]) -> [NSAttributedString.Key: Any] {
	return Dictionary(uniqueKeysWithValues: input.map { key, value in (NSAttributedString.Key(rawValue: key), value) })
}<|MERGE_RESOLUTION|>--- conflicted
+++ resolved
@@ -44,11 +44,7 @@
             colorF = .white
         }
         let brightF = colorF
-<<<<<<< HEAD
-        colorF = colorF.add(overlay: ColorUtil.theme.backgroundColor.withAlphaComponent(0.20))
-=======
         colorF = colorF.add(overlay: ColorUtil.theme.foregroundColor.withAlphaComponent(0.20))
->>>>>>> abead19a
 
         let attributedTitle = NSMutableAttributedString(string: submission.title.unescapeHTML, attributes: convertToOptionalNSAttributedStringKeyDictionary([convertFromNSAttributedStringKey(NSAttributedString.Key.font): titleFont, convertFromNSAttributedStringKey(NSAttributedString.Key.foregroundColor): brightF]))
 
@@ -212,11 +208,7 @@
                 infoString.append(NSAttributedString.init(string: "\n"))
             }
             if SettingValues.scoreInTitle {
-<<<<<<< HEAD
-                var sColor = ColorUtil.theme.fontColor.add(overlay: ColorUtil.theme.backgroundColor.withAlphaComponent(0.15))
-=======
                 var sColor = ColorUtil.theme.fontColor.add(overlay: ColorUtil.theme.foregroundColor.withAlphaComponent(0.15))
->>>>>>> abead19a
                 switch ActionStates.getVoteDirection(s: submission) {
                 case .down:
                     sColor = ColorUtil.downvoteColor
@@ -277,11 +269,7 @@
         }
         
         if SettingValues.typeInTitle {
-<<<<<<< HEAD
-            let info = NSMutableAttributedString.init(string: "\u{00A0}\u{00A0}\(submission.type.rawValue)\u{00A0}", attributes: [NSAttributedString.Key.font: FontGenerator.boldFontOfSize(size: 12, submission: true), NSAttributedString.Key(rawValue: YYTextBackgroundBorderAttributeName) : YYTextBorder(fill: ColorUtil.theme.fontColor, cornerRadius: 3), NSAttributedString.Key.foregroundColor: ColorUtil.theme.backgroundColor])
-=======
             let info = NSMutableAttributedString.init(string: "\u{00A0}\u{00A0}\(submission.type.rawValue)\u{00A0}", attributes: [NSAttributedString.Key.font: FontGenerator.boldFontOfSize(size: 12, submission: true), NSAttributedString.Key(rawValue: YYTextBackgroundBorderAttributeName) : YYTextBorder(fill: ColorUtil.theme.fontColor, cornerRadius: 3), NSAttributedString.Key.foregroundColor: ColorUtil.theme.foregroundColor])
->>>>>>> abead19a
             infoString.append(spacer)
             infoString.append(info)
         }
