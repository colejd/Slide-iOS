--- conflicted
+++ resolved
@@ -75,11 +75,7 @@
             self.contentView.addSubview(image)
             self.contentView.addSubview(web)
 
-<<<<<<< HEAD
-            self.contentView.backgroundColor = ColorUtil.theme.backgroundColor
-=======
             self.contentView.backgroundColor = ColorUtil.theme.foregroundColor
->>>>>>> abead19a
             title.horizontalAnchors == self.contentView.horizontalAnchors + 8
             image.horizontalAnchors == self.contentView.horizontalAnchors + 8
             image.topAnchor == self.contentView.topAnchor + 4
