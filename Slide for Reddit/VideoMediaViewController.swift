//
//  VideoMediaViewController.swift
//  Slide for Reddit
//
//  Created by Jonathan Cole on 7/9/18.
//  Copyright © 2018 Haptic Apps. All rights reserved.
//

import UIKit
import Anchorage
import Then
import Alamofire
import SDWebImage

import AVFoundation

class VideoMediaViewController: EmbeddableMediaViewController {

    var videoView = VideoView()
    var youtubeView = YTPlayerView()
    var downloadedOnce = false
    
    var size = UILabel()
    var videoType: VideoType!
    
    var menuButton = UIButton()
    var downloadButton = UIButton()
    
    var goToCommentsButton = UIButton()
    var showTitleButton = UIButton()

    var scrubber = VideoScrubberView()
    
    override func viewWillDisappear(_ animated: Bool) {
        super.viewWillAppear(animated)
        videoView.player?.currentItem?.asset.cancelLoading()
        videoView.player?.pause()
    }

    override func viewDidLoad() {
        super.viewDidLoad()

        // Disable screen dimming due to inactivity
        UIApplication.shared.isIdleTimerDisabled = true

        configureViews()
        configureLayout()
        connectActions()

        loadContent()
    }

    override func viewDidDisappear(_ animated: Bool) {
        // Re-enable screen dimming due to inactivity
        UIApplication.shared.isIdleTimerDisabled = false
    }

//    override func didReceiveMemoryWarning() {
//        super.didReceiveMemoryWarning()
//        // Dispose of any resources that can be recreated.
//    }

    func configureViews() {
        view.addSubview(videoView)

        youtubeView.delegate = self
        youtubeView.isHidden = true
        view.addSubview(youtubeView)

        view.addSubview(scrubber)
        scrubber.delegate = self

        bottomButtons = UIStackView().then {
            $0.accessibilityIdentifier = "Bottom Buttons"
            $0.axis = .horizontal
            $0.alignment = .center
            $0.spacing = 8
        }
        view.addSubview(bottomButtons)
        
        menuButton = UIButton().then {
            $0.accessibilityIdentifier = "More Button"
            $0.setImage(UIImage(named: "moreh")?.navIcon(), for: [])
            $0.contentEdgeInsets = UIEdgeInsets(top: 8, left: 8, bottom: 8, right: 8)
        }
        
        downloadButton = UIButton().then {
            $0.accessibilityIdentifier = "Download Button"
            $0.setImage(UIImage(named: "download")?.navIcon(), for: [])
            $0.isHidden = true // The button will be unhidden once the content has loaded.
            $0.contentEdgeInsets = UIEdgeInsets(top: 8, left: 8, bottom: 8, right: 8)
        }
        
        goToCommentsButton = UIButton().then {
            $0.accessibilityIdentifier = "Go to Comments Button"
            $0.setImage(UIImage(named: "comments")?.navIcon(), for: [])
            $0.isHidden = commentCallback == nil
            $0.contentEdgeInsets = UIEdgeInsets(top: 8, left: 8, bottom: 8, right: 8)
        }
                
        showTitleButton = UIButton().then {
            $0.accessibilityIdentifier = "Show Title Button"
            $0.setImage(UIImage(named: "size")?.navIcon(), for: [])
            $0.isHidden = !(data.text != nil && !(data.text!.isEmpty))
            $0.contentEdgeInsets = UIEdgeInsets(top: 8, left: 8, bottom: 8, right: 8)
        }
        
        size = UILabel().then {
            $0.accessibilityIdentifier = "File size"
            $0.font = UIFont.boldSystemFont(ofSize: 12)
            $0.textAlignment = .center
            $0.textColor = .white
        }

        bottomButtons.addArrangedSubviews(showTitleButton, goToCommentsButton, size, UIView.flexSpace(), downloadButton, menuButton)
        
    }
    
    func connectActions() {
        menuButton.addTarget(self, action: #selector(showContextMenu(_:)), for: .touchUpInside)
        downloadButton.addTarget(self, action: #selector(downloadImageToLibrary(_:)), for: .touchUpInside)
        goToCommentsButton.addTarget(self, action: #selector(openComments(_:)), for: .touchUpInside)
        showTitleButton.addTarget(self, action: #selector(showTitle(_:)), for: .touchUpInside)

        self.view.addTapGestureRecognizer {
            self.handleShouldHideOrShow()
        }
    }

    func configureLayout() {
        videoView.edgeAnchors == view.edgeAnchors
<<<<<<< HEAD
        youtubeView.horizontalAnchors == view.horizontalAnchors
        youtubeView.centerYAnchor == view.centerYAnchor
        youtubeView.heightAnchor >= CGFloat(250)
=======
        youtubeView.edgeAnchors == view.edgeAnchors

>>>>>>> 406d9348
        bottomButtons.horizontalAnchors == view.safeHorizontalAnchors + CGFloat(8)
        bottomButtons.bottomAnchor == view.safeBottomAnchor - CGFloat(8)

        scrubber.horizontalAnchors == view.safeHorizontalAnchors
        scrubber.bottomAnchor == bottomButtons.topAnchor - 16

    }

    func makeControls(){

<<<<<<< HEAD
        playButton!.centerYAnchor == playbackSlider.centerYAnchor
        playButton!.leftAnchor == self.progressView.leftAnchor + CGFloat(16)
        playButton!.heightAnchor == CGFloat(32)
        playButton!.widthAnchor == CGFloat(32)
        

        playbackSlider.isContinuous = true
        playbackSlider.isHidden = true
        playbackSlider.alpha = 0
        playbackSlider.tintColor = ColorUtil.accentColorForSub(sub: "")
        playbackSlider.maximumTrackTintColor = playbackSlider.tintColor.withAlphaComponent(0.4)
        max.textColor = playbackSlider.tintColor

        playbackSlider.setThumbImage(UIImage(named: "circle")?.getCopy(withSize: .square(size: 72), withColor: playbackSlider.tintColor), for: .normal)
        
        playbackSlider.addTarget(self, action: #selector(MediaDisplayViewController.playbackSliderValueChanged(_:)), for: .valueChanged)
        playbackSlider.addTarget(self, action: #selector(MediaDisplayViewController.playbackSliderValueChanged(_:)), for: .valueChanged)
        
        self.view.addTapGestureRecognizer {
            self.handleShouldHideOrShow()
        }
=======
>>>>>>> 406d9348
    }
    
    var cancelled = false
    
    func handleShouldHideOrShow(){
        if(self.scrubber.isHidden){
            handleShowUI()
        } else {
            //Check for cancelled, then do it
            
            
        }
    }
    
    func handleHideUI(){
        if(!cancelled){
            UIView.animate(withDuration: 0.2, animations: {
                self.scrubber.alpha = 0
            }, completion: { (isDone) in
                self.scrubber.isHidden = true
            })
        }
    }
    
    func handleShowUI(_ handlesHide: Bool = false){
        cancelled = true
        self.scrubber.isHidden = false
        UIView.animate(withDuration: 0.2, animations: {
            self.scrubber.alpha = 1
        })
        
        let deadlineTime = DispatchTime.now() + .seconds(2)
        if(handlesHide) {
            DispatchQueue.main.asyncAfter(deadline: deadlineTime, execute: {
                self.cancelled = false
                self.handleHideUI()
            })
        }
    }
    
    func updateSlider(_ elapsedTime: CMTime) {
<<<<<<< HEAD
        let playerDuration = videoView.player!.currentItem!.asset.duration
        if CMTIME_IS_INVALID(playerDuration) {
            playbackSlider.minimumValue = 0.0
            return
        }
        let duration = Float(CMTimeGetSeconds(playerDuration))
        if duration.isFinite && duration > 0 {
            let time = Float(CMTimeGetSeconds(elapsedTime))
            updateSlider(time, duration)
        }
    }
    
    func updateSlider(_ current: Float, _ duration: Float){
        playbackSlider.minimumValue = 0.0
        playbackSlider.maximumValue = duration
        playbackSlider.setValue(current, animated: true)
        soFar.text = getTimeString(current)
        max.text = "-\(getTimeString(1 + duration - current))"
        let trackRect = self.playbackSlider.trackRect(forBounds: self.playbackSlider.bounds)
        let thumbRect = self.playbackSlider.thumbRect(forBounds: self.playbackSlider.bounds, trackRect: trackRect, value: self.playbackSlider.value)
        
        soFar.center = CGPoint(x: thumbRect.origin.x + self.playbackSlider.frame.origin.x,  y: self.playbackSlider.frame.origin.y + 24)
=======

>>>>>>> 406d9348
    }
    
    func playbackSliderValueChanged(_ playbackSlider:UISlider) {
        self.cancelled = true
        let seconds : Int64 = Int64(playbackSlider.value)
        let targetTime:CMTime = CMTimeMake(seconds, 1)
        
        if(videoType != nil){
            self.videoView.player?.seek(to: targetTime)
            
            if self.videoView.player?.rate == 0
            {
                // self.videoView.player?.play()
                // playButton!.setImage(UIImage(named: "pause"), for: .normal)
            }
        } else {
            self.youtubeView.seek(toSeconds: Float(seconds), allowSeekAhead: true)
        }
        let deadlineTime = DispatchTime.now() + .seconds(1)
        DispatchQueue.main.asyncAfter(deadline: deadlineTime, execute: {
            self.cancelled = true
            self.handleHideUI()
        })
    }
    
<<<<<<< HEAD
    func playButtonTapped(_ sender:UIButton) {
        let paused = videoType == nil ? (youtubeView.playerState() != YTPlayerState.playing) : (self.videoView.player!.rate == 0)
        if(videoType != nil){
            if paused {
                self.videoView.player?.play()
            } else {
                self.videoView.player?.pause()
            }
        } else {
            if(paused){
                self.youtubeView.playVideo()
            } else {
                self.youtubeView.pauseVideo()
            }
        }
        
        if(paused) {
            handleHideUI()
            playButton!.setImage(UIImage(named: "pause"), for: .normal)
        } else {
            self.handleShowUI(false)
            self.cancelled = true
            playButton!.setImage(UIImage(named: "play"), for: .normal)
        }
    }
=======
//    func playButtonTapped(_ sender:UIButton) {
//        if self.videoView.player?.rate == 0
//        {
//            self.videoView.player?.play()
//            handleHideUI()
//            playButton!.setImage(UIImage(named: "pause"), for: .normal)
//        } else {
//            self.videoView.player?.pause()
//            self.handleShowUI(false)
//            self.cancelled = true
//            playButton!.setImage(UIImage(named: "play"), for: .normal)
//        }
//    }
>>>>>>> 406d9348

    func loadContent() {

        // Prevent video from stopping system background audio
        do {
            try AVAudioSession.sharedInstance().setCategory(AVAudioSessionCategoryAmbient)
        } catch let error as NSError {
            print(error)
        }

        do {
            try AVAudioSession.sharedInstance().setActive(true)
        } catch let error as NSError {
            print(error)
        }

        // Load Youtube View
        if contentType == ContentType.CType.VIDEO {
            youtubeView.isHidden = false
            loadYoutube(url: data.baseURL!.absoluteString)
            youtubeView.addTapGestureRecognizer {
                self.handleShouldHideOrShow()
            }
            return
        } else {
            youtubeView.isHidden = true
        }

        // Otherwise load AVPlayer
        let url = formatUrl(sS: data.baseURL!.absoluteString)
        videoType = VideoType.fromPath(url)

        videoType.getSourceObject().load(url: url) { [weak self] (urlString) in
            self?.getVideo(urlString)
        }
    }
    
    func getVideo(_ toLoad: String) {

        if (FileManager.default.fileExists(atPath: getKeyFromURL())) {
            let playerItem = CachingPlayerItem(localUrl: URL(fileURLWithPath: getKeyFromURL()))
            playerItem.delegate = self
            progressView.alpha = 0
            progressView.progress = 1
            size.isHidden = true
            videoView.player = AVPlayer(playerItem: playerItem)
            videoView.player?.play()
        } else {
            let playerItem = CachingPlayerItem(url: URL(string: toLoad)!)
            playerItem.delegate = self
            videoView.player = AVPlayer(playerItem: playerItem)
            if #available(iOS 10.0, *) {
                videoView.player?.automaticallyWaitsToMinimizeStalling = false
            }
        }

        // Hook up the scrubber to the player
        scrubber.totalDuration = videoView.player!.currentItem!.asset.duration
        self.videoView.player!.addPeriodicTimeObserver(forInterval: CMTime(seconds: 0.05, preferredTimescale: CMTimeScale(NSEC_PER_SEC)), queue: DispatchQueue.main) { [weak self] (time) in
            self?.scrubber.updateWithTime(elapsedTime: time)
        }

    }

    func formatUrl(sS: String) -> String {
        var s = sS
        if (s.hasSuffix("v") && !s.contains("streamable.com")) {
            s = s.substring(0, length: s.length - 1);
        } else if (s.contains("gfycat") && (!s.contains("mp4") && !s.contains("webm"))) {
            if (s.contains("-size_restricted")) {
                s = s.replacingOccurrences(of: "-size_restricted", with: "")
            }
        }
        if ((s.contains(".webm") || s.contains(".gif")) && !s.contains(".gifv") && s.contains(
            "imgur.com")) {
            s = s.replacingOccurrences(of: ".gifv", with: ".mp4");
            s = s.replacingOccurrences(of: ".gif", with: ".mp4");
            s = s.replacingOccurrences(of: ".webm", with: ".mp4");
        }
        if (s.endsWith("/")) {
            s = s.substring(0, length: s.length - 1)
        }
        if (s.contains("v.redd.it") && !s.contains("DASH")) {
            if (s.endsWith("/")) {
                s = s.substring(0, length: s.length - 2)
            }
            s = s + "/DASH_9_6_M";
        }
        return s;
    }

    enum VideoType {
        case DIRECT
        case IMGUR
        case VID_ME
        case STREAMABLE
        case GFYCAT
        case REDDIT
        case OTHER

        static func fromPath(_ url: String) -> VideoType {
            if (url.contains(".mp4") || url.contains("webm") || url.contains("redditmedia.com")) {
                return VideoType.DIRECT
            }
            if (url.contains("gfycat") && !url.contains("mp4")) {
                return VideoType.GFYCAT
            }
            if (url.contains("v.redd.it")) {
                return VideoType.REDDIT
            }
            if (url.contains("imgur.com")) {
                return VideoType.IMGUR
            }
            if (url.contains("vid.me")) {
                return VideoType.VID_ME
            }
            if (url.contains("streamable.com")) {
                return VideoType.STREAMABLE
            }
            return VideoType.OTHER
        }

        func getSourceObject() -> VideoSource {
            switch (self) {
            case .GFYCAT:
                return GfycatVideoSource()
            case .REDDIT:
                return RedditVideoSource()
            case .DIRECT, .IMGUR:
                return DirectVideoSource()
            case .STREAMABLE:
                return StreamableVideoSource()
            case .VID_ME:
                return VidMeVideoSource()
            case .OTHER:
                //we should never get here
                fatalError("Video type unrecognized and unimplemented!")
            }
        }
    }

}

extension VideoMediaViewController {

    func loadYoutube(url urlS: String) {
        var millis = 0
        var video = ""
        var playlist = ""
        
        var url = urlS
        if (url.contains("#t=")) {
            url = url.replacingOccurrences(of: "#t=", with: url.contains("?") ? "&t=" : "?t=")
        }

        let i = URL.init(string: url)
        if let dictionary = i?.queryDictionary {
            if let t = dictionary["t"] {
                millis = getTimeFromString(t);
            } else if let start = dictionary["start"] {
                millis = getTimeFromString(start);
            }

            if let list = dictionary["list"] {
                playlist = list
            }

            if let v = dictionary["v"] {
                video = v
            } else if let w = dictionary["w"] {
                video = w
            } else if url.lowercased().contains("youtu.be") {
                video = getLastPathSegment(url)
            }

            if let u = dictionary["u"] {
                let param = u
                video = param.substring(param.indexOf("=")! + 1, length: param.contains("&") ? param.indexOf("&")! : param.length);
            }
        }

        if (!playlist.isEmpty) {
            youtubeView.load(withPlaylistId: playlist)
        } else {
            youtubeView.load(withVideoId: video, playerVars: ["controls": 0, "playsinline": 1, "start": millis, "fs": 0])
        }
    }

}

extension VideoMediaViewController: CachingPlayerItemDelegate {

    func playerItemReadyToPlay(_ playerItem: CachingPlayerItem) {
        print("Player ready to play")
        videoView.player?.play()
        videoView.player!.addPeriodicTimeObserver(forInterval: CMTime(seconds: 0.05, preferredTimescale: CMTimeScale(NSEC_PER_SEC)), queue: DispatchQueue.main) { (time) in
            self.updateSlider(time)
        }

        makeControls()
    }
    
    
    func didReachEnd(_ playerItem: CachingPlayerItem) {
        self.videoView.player!.seek(to: kCMTimeZero)
        self.videoView.player!.play()
    }
    
    func playerItem(_ playerItem: CachingPlayerItem, didFinishDownloadingData data: Data) {
        print("File is downloaded and ready for storing")
        DispatchQueue.main.async {
            self.progressView.alpha = 0
            self.size.alpha = 0
        }
        
        //@colejd we might use an already-created key value in the new delegate
        FileManager.default.createFile(atPath: getKeyFromURL(), contents: data, attributes: nil)
    }

    func playerItem(_ playerItem: CachingPlayerItem, didDownloadBytesSoFar bytesDownloaded: Int, outOf bytesExpected: Int) {
        DispatchQueue.main.async {
            self.progressView.progress = Float(bytesDownloaded) / Float(bytesExpected)
            let countBytes = ByteCountFormatter()
            countBytes.allowedUnits = [.useMB]
            countBytes.countStyle = .file
            let fileSizeString = countBytes.string(fromByteCount: Int64(bytesExpected))
            self.size.text = fileSizeString
        }
    }

    func playerItemPlaybackStalled(_ playerItem: CachingPlayerItem) {
        print("Not enough data for playback. Probably because of the poor network. Wait a bit and try to play later.")
    }

    func playerItem(_ playerItem: CachingPlayerItem, downloadingFailedWith error: Error) {
        print(error)
    }
    
    func getKeyFromURL() -> String {
        let disallowedChars = CharacterSet.urlPathAllowed.inverted
        var key = self.data.baseURL!.absoluteString.components(separatedBy: disallowedChars).joined(separator: "_")
        key = key.replacingOccurrences(of: ":", with: "")
        key = key.replacingOccurrences(of: "/", with: "")
        key = key.replacingOccurrences(of: ".gifv", with: ".mp4")
        key = key.replacingOccurrences(of: ".gif", with: ".mp4")
        key = key.replacingOccurrences(of: ".", with: "")
        if (key.length > 200) {
            key = key.substring(0, length: 200)
        }
        
        return SDImageCache.shared().makeDiskCachePath(key) + ".mp4"
    }
}

extension VideoMediaViewController: YTPlayerViewDelegate {

    func playerViewDidBecomeReady(_ playerView: YTPlayerView) {
        youtubeView.playVideo()
        makeControls()
    }

    func playerView(_ playerView: YTPlayerView, didPlayTime playTime: Float) {
        updateSlider(playTime, Float(playerView.duration()))
    }

    func playerView(_ playerView: YTPlayerView, didChangeTo state: YTPlayerState) {

    }

    func playerView(_ playerView: YTPlayerView, didChangeTo quality: YTPlaybackQuality) {

    }

    func playerView(_ playerView: YTPlayerView, receivedError error: YTPlayerError) {

    }

    func playerViewPreferredWebViewBackgroundColor(_ playerView: YTPlayerView) -> UIColor {
        return .clear
    }

//    func playerViewPreferredInitialLoading(_ playerView: YTPlayerView) -> UIView? {
//
//    }

}

extension VideoMediaViewController {
    func getLastPathSegment(_ path: String) -> String {
        var inv = path
        if (inv.endsWith("/")) {
            inv = inv.substring(0, length: inv.length - 1)
        }
        let slashindex = inv.lastIndexOf("/")!
        print("Index is \(slashindex)")
        inv = inv.substring(slashindex + 1, length: inv.length - slashindex - 1)
        return inv
    }

    func getTimeFromString(_ time: String) -> Int {
        var timeAdd = 0;
        for s in time.components(separatedBy: CharacterSet.init(charactersIn: "hms")) {
            print(s)
            if (!s.isEmpty) {
                if (time.contains(s + "s")) {
                    timeAdd += Int(s)!;
                } else if (time.contains(s + "m")) {
                    timeAdd += 60 * Int(s)!;
                } else if (time.contains(s + "h")) {
                    timeAdd += 3600 * Int(s)!;
                }
            }
        }
        if (timeAdd == 0 && Int(time) != nil) {
            timeAdd += Int(time)!;
        }

        return timeAdd * 1000;

    }
    func showTitle(_ sender: AnyObject) {
        let alertController = UIAlertController.init(title: "Caption", message: nil, preferredStyle: .alert)
        alertController.addTextViewer(text: .text(data.text!))
        alertController.addAction(UIAlertAction.init(title: "Close", style: .cancel, handler: nil))
        present(alertController, animated: true, completion: nil)
    }
    
    func showContextMenu(_ sender: UIButton) {
        guard let baseURL = self.data.baseURL else {
            return
        }
        let alert = UIAlertController.init(title: baseURL.absoluteString, message: "", preferredStyle: .actionSheet)
        let open = OpenInChromeController.init()
        if open.isChromeInstalled() {
            alert.addAction(
                UIAlertAction(title: "Open in Chrome", style: .default) { (action) in
                    open.openInChrome(baseURL, callbackURL: nil, createNewTab: true)
                }
            )
        }
        alert.addAction(
            UIAlertAction(title: "Open in Safari", style: .default) { (action) in
                if #available(iOS 10.0, *) {
                    UIApplication.shared.open(baseURL, options: [:], completionHandler: nil)
                } else {
                    UIApplication.shared.openURL(baseURL)
                }
            }
        )
        alert.addAction(
            UIAlertAction(title: "Share URL", style: .default) { (action) in
                let shareItems: Array = [baseURL]
                let activityViewController: UIActivityViewController = UIActivityViewController(activityItems: shareItems, applicationActivities: nil)
                let window = UIApplication.shared.keyWindow!
                if let modalVC = window.rootViewController?.presentedViewController {
                    modalVC.present(activityViewController, animated: true, completion: nil)
                } else {
                    window.rootViewController!.present(activityViewController, animated: true, completion: nil)
                }
            }
        )
        alert.addAction(
            UIAlertAction(title: "Share Video", style: .default) { (action) in
                //TODO THIS
            }
        )
        alert.addAction(
            UIAlertAction(title: "Cancel", style: .cancel) { (action) in
            }
        )
        let window = UIApplication.shared.keyWindow!
        alert.modalPresentationStyle = .popover
        
        if let presenter = alert.popoverPresentationController {
            presenter.sourceView = sender
            presenter.sourceRect = sender.bounds
        }
        
        
        if let modalVC = window.rootViewController?.presentedViewController {
            modalVC.present(alert, animated: true, completion: nil)
        } else {
            window.rootViewController!.present(alert, animated: true, completion: nil)
        }
    }
    
    func downloadImageToLibrary(_ sender: AnyObject) {
        fatalError("Implement this")
    }
    
}

extension VideoMediaViewController: VideoScrubberViewDelegate {
    func sliderValueChanged(toSeconds: Float) {
        self.cancelled = true

        let targetTime = CMTime(seconds: Double(toSeconds), preferredTimescale: 1000)
        self.videoView.player?.seek(to: targetTime)

        if self.videoView.player?.rate == 0
        {
            // self.videoView.player?.play()
            // playButton!.setImage(UIImage(named: "pause"), for: .normal)
        }
        let deadlineTime = DispatchTime.now() + .seconds(1)
        DispatchQueue.main.asyncAfter(deadline: deadlineTime, execute: {
            self.cancelled = true
            self.handleHideUI()
        })
    }

    func sliderDidBeginDragging() {
        videoView.player?.pause()
    }

    func sliderDidEndDragging() {
        
    }
}


<|MERGE_RESOLUTION|>--- conflicted
+++ resolved
@@ -129,14 +129,7 @@
 
     func configureLayout() {
         videoView.edgeAnchors == view.edgeAnchors
-<<<<<<< HEAD
-        youtubeView.horizontalAnchors == view.horizontalAnchors
-        youtubeView.centerYAnchor == view.centerYAnchor
-        youtubeView.heightAnchor >= CGFloat(250)
-=======
         youtubeView.edgeAnchors == view.edgeAnchors
-
->>>>>>> 406d9348
         bottomButtons.horizontalAnchors == view.safeHorizontalAnchors + CGFloat(8)
         bottomButtons.bottomAnchor == view.safeBottomAnchor - CGFloat(8)
 
@@ -146,31 +139,6 @@
     }
 
     func makeControls(){
-
-<<<<<<< HEAD
-        playButton!.centerYAnchor == playbackSlider.centerYAnchor
-        playButton!.leftAnchor == self.progressView.leftAnchor + CGFloat(16)
-        playButton!.heightAnchor == CGFloat(32)
-        playButton!.widthAnchor == CGFloat(32)
-        
-
-        playbackSlider.isContinuous = true
-        playbackSlider.isHidden = true
-        playbackSlider.alpha = 0
-        playbackSlider.tintColor = ColorUtil.accentColorForSub(sub: "")
-        playbackSlider.maximumTrackTintColor = playbackSlider.tintColor.withAlphaComponent(0.4)
-        max.textColor = playbackSlider.tintColor
-
-        playbackSlider.setThumbImage(UIImage(named: "circle")?.getCopy(withSize: .square(size: 72), withColor: playbackSlider.tintColor), for: .normal)
-        
-        playbackSlider.addTarget(self, action: #selector(MediaDisplayViewController.playbackSliderValueChanged(_:)), for: .valueChanged)
-        playbackSlider.addTarget(self, action: #selector(MediaDisplayViewController.playbackSliderValueChanged(_:)), for: .valueChanged)
-        
-        self.view.addTapGestureRecognizer {
-            self.handleShouldHideOrShow()
-        }
-=======
->>>>>>> 406d9348
     }
     
     var cancelled = false
@@ -212,32 +180,6 @@
     }
     
     func updateSlider(_ elapsedTime: CMTime) {
-<<<<<<< HEAD
-        let playerDuration = videoView.player!.currentItem!.asset.duration
-        if CMTIME_IS_INVALID(playerDuration) {
-            playbackSlider.minimumValue = 0.0
-            return
-        }
-        let duration = Float(CMTimeGetSeconds(playerDuration))
-        if duration.isFinite && duration > 0 {
-            let time = Float(CMTimeGetSeconds(elapsedTime))
-            updateSlider(time, duration)
-        }
-    }
-    
-    func updateSlider(_ current: Float, _ duration: Float){
-        playbackSlider.minimumValue = 0.0
-        playbackSlider.maximumValue = duration
-        playbackSlider.setValue(current, animated: true)
-        soFar.text = getTimeString(current)
-        max.text = "-\(getTimeString(1 + duration - current))"
-        let trackRect = self.playbackSlider.trackRect(forBounds: self.playbackSlider.bounds)
-        let thumbRect = self.playbackSlider.thumbRect(forBounds: self.playbackSlider.bounds, trackRect: trackRect, value: self.playbackSlider.value)
-        
-        soFar.center = CGPoint(x: thumbRect.origin.x + self.playbackSlider.frame.origin.x,  y: self.playbackSlider.frame.origin.y + 24)
-=======
-
->>>>>>> 406d9348
     }
     
     func playbackSliderValueChanged(_ playbackSlider:UISlider) {
@@ -263,33 +205,6 @@
         })
     }
     
-<<<<<<< HEAD
-    func playButtonTapped(_ sender:UIButton) {
-        let paused = videoType == nil ? (youtubeView.playerState() != YTPlayerState.playing) : (self.videoView.player!.rate == 0)
-        if(videoType != nil){
-            if paused {
-                self.videoView.player?.play()
-            } else {
-                self.videoView.player?.pause()
-            }
-        } else {
-            if(paused){
-                self.youtubeView.playVideo()
-            } else {
-                self.youtubeView.pauseVideo()
-            }
-        }
-        
-        if(paused) {
-            handleHideUI()
-            playButton!.setImage(UIImage(named: "pause"), for: .normal)
-        } else {
-            self.handleShowUI(false)
-            self.cancelled = true
-            playButton!.setImage(UIImage(named: "play"), for: .normal)
-        }
-    }
-=======
 //    func playButtonTapped(_ sender:UIButton) {
 //        if self.videoView.player?.rate == 0
 //        {
@@ -303,7 +218,6 @@
 //            playButton!.setImage(UIImage(named: "play"), for: .normal)
 //        }
 //    }
->>>>>>> 406d9348
 
     func loadContent() {
 
@@ -359,13 +273,6 @@
                 videoView.player?.automaticallyWaitsToMinimizeStalling = false
             }
         }
-
-        // Hook up the scrubber to the player
-        scrubber.totalDuration = videoView.player!.currentItem!.asset.duration
-        self.videoView.player!.addPeriodicTimeObserver(forInterval: CMTime(seconds: 0.05, preferredTimescale: CMTimeScale(NSEC_PER_SEC)), queue: DispatchQueue.main) { [weak self] (time) in
-            self?.scrubber.updateWithTime(elapsedTime: time)
-        }
-
     }
 
     func formatUrl(sS: String) -> String {
@@ -499,9 +406,13 @@
     func playerItemReadyToPlay(_ playerItem: CachingPlayerItem) {
         print("Player ready to play")
         videoView.player?.play()
-        videoView.player!.addPeriodicTimeObserver(forInterval: CMTime(seconds: 0.05, preferredTimescale: CMTimeScale(NSEC_PER_SEC)), queue: DispatchQueue.main) { (time) in
-            self.updateSlider(time)
-        }
+        
+        // Hook up the scrubber to the player
+        scrubber.totalDuration = videoView.player!.currentItem!.asset.duration
+        self.videoView.player!.addPeriodicTimeObserver(forInterval: CMTime(seconds: 0.05, preferredTimescale: CMTimeScale(NSEC_PER_SEC)), queue: DispatchQueue.main) { [weak self] (time) in
+            self?.scrubber.updateWithTime(elapsedTime: time)
+        }
+        
 
         makeControls()
     }
@@ -563,10 +474,11 @@
     func playerViewDidBecomeReady(_ playerView: YTPlayerView) {
         youtubeView.playVideo()
         makeControls()
+        scrubber.totalDuration = CMTime.init(value: CMTimeValue(playerView.duration()), timescale: CMTimeScale(NSEC_PER_SEC))
     }
 
     func playerView(_ playerView: YTPlayerView, didPlayTime playTime: Float) {
-        updateSlider(playTime, Float(playerView.duration()))
+        updateSlider(CMTime.init(value: CMTimeValue(playTime), timescale: CMTimeScale(NSEC_PER_SEC)))
     }
 
     func playerView(_ playerView: YTPlayerView, didChangeTo state: YTPlayerState) {
