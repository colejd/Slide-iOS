--- conflicted
+++ resolved
@@ -5,7 +5,6 @@
 //  Created by Carlos Crane on 1/23/19.
 //  Copyright © 2019 Haptic Apps. All rights reserved.
 //
-
 import Anchorage
 import Then
 import UIKit
@@ -47,7 +46,7 @@
     @objc public func handleBackButton() {
         self.navigationController?.popViewController(animated: true)
     }
-
+    
     override func loadView() {
         super.loadView()
         
@@ -55,13 +54,6 @@
             return !theme.isLight || !nightOnly
         })
         
-<<<<<<< HEAD
-=======
-        self.customThemes = UserDefaults.standard.dictionaryRepresentation().keys.filter({ $0.startsWith("Theme+") }).filter({ (theme) -> Bool in
-            return !theme.contains("true")
-        })
-
->>>>>>> abead19a
         self.view.backgroundColor = ColorUtil.theme.backgroundColor
         self.title = "Choose a \(nightOnly ? "Night" : "") Theme"
         self.tableView.separatorStyle = .none
@@ -89,7 +81,7 @@
     }
     
     var themes: [ColorUtil.Theme] = []
-
+    
     override func tableView(_ tableView: UITableView, didSelectRowAt indexPath: IndexPath) {
         self.dismiss(animated: true) {
             if self.nightOnly {
@@ -99,7 +91,7 @@
     }
     
     override func tableView(_ tableView: UITableView, numberOfRowsInSection section: Int) -> Int {
-       return themes.count
+        return themes.count
     }
     
 }
@@ -148,7 +140,7 @@
             body.rightAnchor == contentView.rightAnchor - 8
             body.topAnchor == contentView.topAnchor + 8
             body.bottomAnchor == contentView.bottomAnchor - 8
-
+            
             icon.leftAnchor == body.leftAnchor + 2
             icon.sizeAnchors == CGSize.square(size: 60)
             icon.centerYAnchor == body.centerYAnchor
@@ -161,7 +153,7 @@
     func setTheme(string: String) {
         let colors = UserDefaults.standard.string(forKey: string)!.removingPercentEncoding!
         let split = colors.split("#")
-
+        
         title.textColor = UIColor(hex: split[4])
         title.text = (split[1].removingPercentEncoding ?? split[1]).replacingOccurrences(of: "<H>", with: "#")
         icon.image = UIImage(named: "colors")!.getCopy(withSize: CGSize.square(size: 20), withColor: UIColor(hex: split[5]))
@@ -180,7 +172,7 @@
         self.backgroundColor = ColorUtil.theme.backgroundColor
         self.tintColor = UIColor(hex: split[5])
     }
-
+    
     func setTheme(theme: ColorUtil.Theme) {
         title.textColor = theme.fontColor
         title.text = theme.displayName
