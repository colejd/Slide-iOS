--- conflicted
+++ resolved
@@ -47,11 +47,7 @@
     }
     
     public var cancelButtonColor: UIColor? {
-<<<<<<< HEAD
-        return ColorUtil.theme.backgroundColor
-=======
         return ColorUtil.theme.foregroundColor
->>>>>>> abead19a
     }
     
     private var visualEffectView: UIVisualEffectView? {
@@ -91,21 +87,13 @@
             }
             if let firstSubview = self.view.subviews.first, let alertContentView = firstSubview.subviews.first {
                 for view in alertContentView.subviews {
-<<<<<<< HEAD
-                    view.backgroundColor = ColorUtil.theme.backgroundColor.withAlphaComponent(0.6)
-=======
                     view.backgroundColor = ColorUtil.theme.foregroundColor.withAlphaComponent(0.6)
->>>>>>> abead19a
                 }
             }
         }
         visualEffectView?.effect = UIBlurEffect(style: ColorUtil.theme.isLight ? UIBlurEffect.Style.light : UIBlurEffect.Style.dark)
         if self.preferredStyle == .actionSheet && UIDevice.current.userInterfaceIdiom != .pad {
-<<<<<<< HEAD
-            cancelActionView?.backgroundColor = ColorUtil.theme.backgroundColor
-=======
             cancelActionView?.backgroundColor = ColorUtil.theme.foregroundColor
->>>>>>> abead19a
         }
     }
 }
@@ -126,11 +114,7 @@
             $0.font = UIFont.boldSystemFont(ofSize: 20)
             $0.textColor = ColorUtil.baseAccent
             $0.clipsToBounds = true
-<<<<<<< HEAD
-            $0.backgroundColor = ColorUtil.theme.backgroundColor  
-=======
             $0.backgroundColor = ColorUtil.theme.foregroundColor  
->>>>>>> abead19a
             $0.textAlignment = .center
         }
         self.view.addSubview(cancelView)
