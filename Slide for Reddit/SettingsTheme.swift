//
//  SettingsTheme.swift
//  Slide for Reddit
//
//  Created by Carlos Crane on 1/21/17.
//  Copyright © 2017 Haptic Apps. All rights reserved.
//

import Anchorage
import MKColorPicker
import RLBAlertsPickers
import UIKit
import SDCAlertView

class SettingsTheme: MediaTableViewController, ColorPickerViewDelegate {

    var tochange: SettingsViewController?
    var primary: UITableViewCell = UITableViewCell.init(style: .subtitle, reuseIdentifier: "primary")
    var accent: UITableViewCell = UITableViewCell()
    var base: UITableViewCell = UITableViewCell()
    var night: UITableViewCell = UITableViewCell(style: .subtitle, reuseIdentifier: "night")
    var tintingMode: UITableViewCell = UITableViewCell.init(style: .subtitle, reuseIdentifier: "tintingMode")
    var tintOutside: UITableViewCell = UITableViewCell()
    var tintOutsideSwitch: UISwitch = UISwitch()
    var custom: UITableViewCell = UITableViewCell()

    var shareButton = UIBarButtonItem.init()

    var reduceColorCell: UITableViewCell = UITableViewCell()
    var reduceColor: UISwitch = UISwitch()
    var nightEnabled: UISwitch = UISwitch()

    var isAccent = false
    
    var titleLabel = UILabel()

    var accentChosen: UIColor?
    var primaryChosen: UIColor?
    
    var customThemes: [ColorUtil.Theme] = []
    var themes: [ColorUtil.Theme] = []

    public func colorPickerView(_ colorPickerView: ColorPickerView, didSelectItemAt indexPath: IndexPath) {
        if isAccent {
            accentChosen = colorPickerView.colors[indexPath.row]
            titleLabel.textColor = self.accentChosen
            self.accent.imageView?.image = UIImage.init(named: "circle")?.toolbarIcon().getCopy(withColor: accentChosen!)
            reduceColor.onTintColor = accentChosen!
            tableView.beginUpdates()
            tableView.endUpdates()
        } else {
            primaryChosen = colorPickerView.colors[indexPath.row]
            setupBaseBarColors(primaryChosen)
            self.primary.imageView?.image = UIImage.init(named: "circle")?.toolbarIcon().getCopy(withColor: primaryChosen!)
        }
    }

    func pickTheme() {
        let alertController = UIAlertController(title: "\n\n\n\n\n\n\n\n", message: nil, preferredStyle: UIAlertController.Style.actionSheet)
        isAccent = false
        let margin: CGFloat = 10.0
        let rect = CGRect(x: margin, y: margin, width: UIScreen.main.traitCollection.userInterfaceIdiom == .pad ? 314 - margin * 4.0: alertController.view.bounds.size.width - margin * 4.0, height: 150)
        let MKColorPicker = ColorPickerView.init(frame: rect)
        MKColorPicker.delegate = self
        MKColorPicker.colors = GMPalette.allColor()
        MKColorPicker.selectionStyle = .check
        MKColorPicker.scrollDirection = .vertical
        let firstColor = ColorUtil.baseColor
        for i in 0 ..< MKColorPicker.colors.count {
            if MKColorPicker.colors[i].cgColor.__equalTo(firstColor.cgColor) {
                MKColorPicker.preselectedIndex = i
                break
            }
        }

        MKColorPicker.style = .circle

        alertController.view.addSubview(MKColorPicker)

        /*todo maybe ? let custom = UIAlertAction(title: "Custom color", style: .default, handler: { (alert: UIAlertAction!) in
            if(!VCPresenter.proDialogShown(feature: false, self)){
                let alert = UIAlertController.init(title: "Choose a color", message: nil, preferredStyle: .actionSheet)
                alert.addColorPicker(color: (self.navigationController?.navigationBar.barTintColor)!, selection: { (color) in
                    UserDefaults.standard.setColor(color: (self.navigationController?.navigationBar.barTintColor)!, forKey: "basecolor")
                    UserDefaults.standard.synchronize()
                    ColorUtil.doInit()
                })
                alert.addAction(UIAlertAction.init(title: "Cancel", style: .cancel, handler: { (action) in
                    self.pickTheme()
                }))
                self.present(alert, animated: true)
            }
        })*/

        let somethingAction = UIAlertAction(title: "Save", style: .default, handler: { (_: UIAlertAction!) in
            if self.primaryChosen != nil {
                UserDefaults.standard.setColor(color: self.primaryChosen!, forKey: "basecolor")
                UserDefaults.standard.synchronize()
            }

            UserDefaults.standard.setColor(color: (self.navigationController?.navigationBar.barTintColor)!, forKey: "basecolor")
            UserDefaults.standard.synchronize()
            _ = ColorUtil.doInit()
        })

        let cancelAction = UIAlertAction(title: "Cancel", style: .cancel, handler: { (_: UIAlertAction!) in
            self.setupBaseBarColors()
            self.primary.imageView?.image = UIImage.init(named: "circle")?.toolbarIcon().getCopy(withColor: ColorUtil.baseColor)
        })

        //alertController.addAction(custom)
        alertController.addAction(somethingAction)
        alertController.addAction(cancelAction)

        alertController.modalPresentationStyle = .popover
        if let presenter = alertController.popoverPresentationController {
            presenter.sourceView = selectedTableView
            presenter.sourceRect = selectedTableView.bounds
        }

        present(alertController, animated: true, completion: nil)
    }
    
    override func viewDidLoad() {
        super.viewDidLoad()
        self.customThemes.removeAll()
        self.themes.removeAll()
        
        for theme in ColorUtil.themes {
            if theme.isCustom {
                customThemes.append(theme)
            } else {
                themes.append(theme)
            }
        }
        self.tableView.register(ThemeCellView.classForCoder(), forCellReuseIdentifier: "theme")
    }

    func pickAccent() {
        let alertController = UIAlertController(title: "\n\n\n\n\n\n\n\n", message: nil, preferredStyle: UIAlertController.Style.actionSheet)

        let margin: CGFloat = 10.0
        let rect = CGRect(x: margin, y: margin, width: UIScreen.main.traitCollection.userInterfaceIdiom == .pad ? 314 - margin * 4.0: alertController.view.bounds.size.width - margin * 4.0, height: 150)
        let MKColorPicker = ColorPickerView.init(frame: rect)
        MKColorPicker.delegate = self
        MKColorPicker.colors = GMPalette.allColorAccent()
        MKColorPicker.selectionStyle = .check

        self.isAccent = true
        MKColorPicker.scrollDirection = .vertical
        let firstColor = ColorUtil.baseColor
        for i in 0 ..< MKColorPicker.colors.count {
            if MKColorPicker.colors[i].cgColor.__equalTo(firstColor.cgColor) {
                MKColorPicker.preselectedIndex = i
                break
            }
        }

        MKColorPicker.style = .circle

        alertController.view.addSubview(MKColorPicker)

        let somethingAction = UIAlertAction(title: "Save", style: .default, handler: { (_: UIAlertAction!) in
            if self.accentChosen != nil {
                UserDefaults.standard.setColor(color: self.accentChosen!, forKey: "accentcolor")
                UserDefaults.standard.synchronize()
                _ = ColorUtil.doInit()
                self.titleLabel.textColor = self.accentChosen!
                self.tochange!.tableView.reloadData()
                self.setupViews()
                self.tochange!.doCells()
                self.tochange!.tableView.reloadData()
                self.tableView.reloadData()
            }
        })

        let cancelAction = UIAlertAction(title: "Cancel", style: .cancel, handler: { (_: UIAlertAction!) in
            self.accentChosen = nil
            self.reduceColor.onTintColor = ColorUtil.baseAccent
            self.titleLabel.textColor = ColorUtil.baseAccent
            self.accent.imageView?.image = UIImage.init(named: "circle")?.toolbarIcon().getCopy(withColor: ColorUtil.baseAccent)
        })

        alertController.addAction(somethingAction)
        alertController.addAction(cancelAction)
        alertController.modalPresentationStyle = .popover
        if let presenter = alertController.popoverPresentationController {
            presenter.sourceView = selectedTableView
            presenter.sourceRect = selectedTableView.bounds
        }

        present(alertController, animated: true, completion: nil)
    }

    public func createCell(_ cell: UITableViewCell, _ switchV: UISwitch? = nil, isOn: Bool, text: String) {
        cell.textLabel?.text = text
        cell.textLabel?.textColor = ColorUtil.theme.fontColor
<<<<<<< HEAD
        cell.backgroundColor = ColorUtil.theme.backgroundColor
=======
        cell.backgroundColor = ColorUtil.theme.foregroundColor
>>>>>>> abead19a
        cell.textLabel?.numberOfLines = 0
        cell.textLabel?.lineBreakMode = .byWordWrapping
        if let s = switchV {
            s.isOn = isOn
            s.addTarget(self, action: #selector(SettingsLayout.switchIsChanged(_:)), for: UIControl.Event.valueChanged)
            cell.accessoryView = s
        }
        cell.selectionStyle = UITableViewCell.SelectionStyle.none
    }

    var doneOnce = false
    static var needsRestart = false
    override func viewWillAppear(_ animated: Bool) {
        super.viewWillAppear(animated)
        setupBaseBarColors()
        if doneOnce || SettingsTheme.needsRestart {
            SettingsTheme.needsRestart = false
            self.setupViews()
            self.tochange!.doCells()
            self.tochange!.tableView.reloadData()
            self.tableView.reloadData()
        } else {
            doneOnce = true
        }
    }

    override func loadView() {
        super.loadView()
        setupViews()
    }
    
    func setupViews() {
        self.automaticallyAdjustsScrollViewInsets = false
        self.edgesForExtendedLayout = UIRectEdge.all
        self.extendedLayoutIncludesOpaqueBars = true
        
        self.view.backgroundColor = ColorUtil.theme.backgroundColor
        // set the title
        self.title = "Edit theme"
        self.tableView.separatorStyle = .none
        
        self.primary.textLabel?.text = "Primary color"
        self.primary.accessoryType = .none
<<<<<<< HEAD
        self.primary.backgroundColor = ColorUtil.theme.backgroundColor
=======
        self.primary.backgroundColor = ColorUtil.theme.foregroundColor
>>>>>>> abead19a
        self.primary.textLabel?.textColor = ColorUtil.theme.fontColor
        self.primary.imageView?.image = UIImage.init(named: "circle")?.toolbarIcon().getCopy(withColor: ColorUtil.baseColor)
        
        self.accent.textLabel?.text = "Accent color"
        self.accent.accessoryType = .none
<<<<<<< HEAD
        self.accent.backgroundColor = ColorUtil.theme.backgroundColor
=======
        self.accent.backgroundColor = ColorUtil.theme.foregroundColor
>>>>>>> abead19a
        self.accent.textLabel?.textColor = ColorUtil.theme.fontColor
        self.accent.imageView?.image = UIImage.init(named: "circle")?.toolbarIcon().getCopy(withColor: ColorUtil.baseAccent)
        
        self.custom.textLabel?.text = "New custom theme"
        self.custom.accessoryType = .disclosureIndicator
<<<<<<< HEAD
        self.custom.backgroundColor = ColorUtil.theme.backgroundColor
=======
        self.custom.backgroundColor = ColorUtil.theme.foregroundColor
>>>>>>> abead19a
        self.custom.textLabel?.textColor = ColorUtil.theme.fontColor
        self.custom.imageView?.image = UIImage.init(named: "palette")?.toolbarIcon().withRenderingMode(.alwaysTemplate)
        self.custom.imageView?.tintColor = ColorUtil.theme.navIconColor
        
        self.base.textLabel?.text = "Base theme"
        self.base.accessoryType = .disclosureIndicator
<<<<<<< HEAD
        self.base.backgroundColor = ColorUtil.theme.backgroundColor
=======
        self.base.backgroundColor = ColorUtil.theme.foregroundColor
>>>>>>> abead19a
        self.base.textLabel?.textColor = ColorUtil.theme.fontColor
        self.base.imageView?.image = UIImage.init(named: "palette")?.toolbarIcon().withRenderingMode(.alwaysTemplate)
        self.base.imageView?.tintColor = ColorUtil.theme.navIconColor
        
        nightEnabled = UISwitch().then {
            $0.onTintColor = ColorUtil.baseAccent
        }
        nightEnabled.isOn = SettingValues.nightModeEnabled
        nightEnabled.addTarget(self, action: #selector(SettingsViewController.switchIsChanged(_:)), for: UIControl.Event.valueChanged)
        self.night.textLabel?.text = "Night Mode"
        self.night.detailTextLabel?.text = "Tap to change night hours"
        self.night.detailTextLabel?.textColor = ColorUtil.theme.fontColor
        self.night.accessoryType = .none
<<<<<<< HEAD
        self.night.backgroundColor = ColorUtil.theme.backgroundColor
=======
        self.night.backgroundColor = ColorUtil.theme.foregroundColor
>>>>>>> abead19a
        self.night.textLabel?.textColor = ColorUtil.theme.fontColor
        self.night.imageView?.image = UIImage.init(named: "night")?.toolbarIcon().withRenderingMode(.alwaysTemplate)
        self.night.imageView?.tintColor = ColorUtil.theme.navIconColor
        night.accessoryView = nightEnabled

        tintOutsideSwitch = UISwitch().then {
            $0.onTintColor = ColorUtil.baseAccent
        }
        
        tintOutsideSwitch.isOn = SettingValues.onlyTintOutside
        tintOutsideSwitch.addTarget(self, action: #selector(SettingsTheme.switchIsChanged(_:)), for: UIControl.Event.valueChanged)
        self.tintOutside.textLabel?.text = "Only tint outside of subreddit"
        self.tintOutside.accessoryView = tintOutsideSwitch
<<<<<<< HEAD
        self.tintOutside.backgroundColor = ColorUtil.theme.backgroundColor
=======
        self.tintOutside.backgroundColor = ColorUtil.theme.foregroundColor
>>>>>>> abead19a
        self.tintOutside.textLabel?.textColor = ColorUtil.theme.fontColor
        tintOutside.selectionStyle = UITableViewCell.SelectionStyle.none
        
        self.tintingMode.textLabel?.text = "Subreddit tinting mode"
        self.tintingMode.detailTextLabel?.text = SettingValues.tintingMode
<<<<<<< HEAD
        self.tintingMode.backgroundColor = ColorUtil.theme.backgroundColor
=======
        self.tintingMode.backgroundColor = ColorUtil.theme.foregroundColor
>>>>>>> abead19a
        self.tintingMode.textLabel?.textColor = ColorUtil.theme.fontColor
        self.tintingMode.detailTextLabel?.textColor = ColorUtil.theme.fontColor
        
        reduceColor = UISwitch().then {
            $0.onTintColor = ColorUtil.baseAccent
        }

        reduceColor.isOn = SettingValues.reduceColor
        reduceColor.addTarget(self, action: #selector(SettingsViewController.switchIsChanged(_:)), for: UIControl.Event.valueChanged)
        reduceColorCell.textLabel?.text = "Reduce app colors (experimental)"
        reduceColorCell.textLabel?.numberOfLines = 0
        reduceColorCell.accessoryView = reduceColor
<<<<<<< HEAD
        reduceColorCell.backgroundColor = ColorUtil.theme.backgroundColor
=======
        reduceColorCell.backgroundColor = ColorUtil.theme.foregroundColor
>>>>>>> abead19a
        reduceColorCell.textLabel?.textColor = ColorUtil.theme.fontColor
        reduceColorCell.selectionStyle = UITableViewCell.SelectionStyle.none
        self.reduceColorCell.imageView?.image = UIImage.init(named: "nocolors")?.toolbarIcon()
        self.reduceColorCell.imageView?.tintColor = ColorUtil.theme.fontColor
        
        if SettingValues.reduceColor {
            self.primary.isUserInteractionEnabled = false
            self.primary.textLabel?.isEnabled = false
            self.primary.detailTextLabel?.isEnabled = false
            
            self.primary.detailTextLabel?.textColor = ColorUtil.theme.fontColor
            self.primary.detailTextLabel?.numberOfLines = 0
            self.primary.detailTextLabel?.text = "Requires 'Reduce app colors' to be disabled"
        }
        
        createCell(reduceColorCell, reduceColor, isOn: SettingValues.reduceColor, text: "Reduce color throughout app (affects all navigation bars)")
        
        let button = UIButtonWithContext.init(type: .custom)
        button.imageView?.contentMode = UIView.ContentMode.scaleAspectFit
        button.setImage(UIImage.init(named: "back")!.navIcon(), for: UIControl.State.normal)
        button.frame = CGRect.init(x: 0, y: 0, width: 25, height: 25)
        button.addTarget(self, action: #selector(handleBackButton), for: .touchUpInside)
        
        let barButton = UIBarButtonItem.init(customView: button)
        
        navigationItem.leftBarButtonItem = barButton

        self.navigationController?.setNavigationBarHidden(false, animated: false)
    }
    
    override var preferredStatusBarStyle: UIStatusBarStyle {
        if ColorUtil.theme.isLight && SettingValues.reduceColor {
            return .default
        } else {
            return .lightContent
        }
    }
    
    @objc public func handleBackButton() {
        self.navigationController?.popViewController(animated: true)
    }
    
    var themeText: String?

    @objc func switchIsChanged(_ changed: UISwitch) {
        if changed == reduceColor {
            MainViewController.needsReTheme = true
            SettingValues.reduceColor = changed.isOn
            UserDefaults.standard.set(changed.isOn, forKey: SettingValues.pref_reduceColor)
        } else if changed == tintOutsideSwitch {
            SettingValues.onlyTintOutside = changed.isOn
            UserDefaults.standard.set(changed.isOn, forKey: SettingValues.pref_onlyTintOutside)
        } else if changed == reduceColor {
            MainViewController.needsReTheme = true
            SettingValues.reduceColor = changed.isOn
            UserDefaults.standard.set(changed.isOn, forKey: SettingValues.pref_reduceColor)
            setupBaseBarColors()
            let button = UIButtonWithContext.init(type: .custom)
            button.imageView?.contentMode = UIView.ContentMode.scaleAspectFit
            button.setImage(UIImage.init(named: (self.navigationController?.viewControllers.count ?? 0) == 1 ? "close" : "back")!.navIcon(), for: UIControl.State.normal)
            button.frame = CGRect.init(x: 0, y: 0, width: 25, height: 25)
            button.addTarget(self, action: #selector(handleBackButton), for: .touchUpInside)
            
            let barButton = UIBarButtonItem.init(customView: button)
            
            navigationItem.leftBarButtonItem = barButton
        } else if changed == nightEnabled {
            if !VCPresenter.proDialogShown(feature: false, self) {
                SettingValues.nightModeEnabled = changed.isOn
                UserDefaults.standard.set(changed.isOn, forKey: SettingValues.pref_nightMode)
                _ = ColorUtil.doInit()
                SingleSubredditViewController.cellVersion += 1
                MainViewController.needsReTheme = true
                self.tochange!.doCells()
                self.tochange!.tableView.reloadData()
            } else {
                nightEnabled.isOn = false
            }
        }
        self.setupViews()
        if SettingValues.reduceColor {
            self.primary.isUserInteractionEnabled = false
            self.primary.textLabel?.isEnabled = false
            self.primary.detailTextLabel?.isEnabled = false
            
            self.primary.detailTextLabel?.textColor = ColorUtil.theme.fontColor
            self.primary.detailTextLabel?.numberOfLines = 0
            self.primary.detailTextLabel?.text = "Requires 'Reduce app colors' to be disabled"
        } else {
            self.primary.isUserInteractionEnabled = true
            self.primary.textLabel?.isEnabled = true
            self.primary.detailTextLabel?.isEnabled = true
            
            self.primary.detailTextLabel?.textColor = ColorUtil.theme.fontColor
            self.primary.detailTextLabel?.numberOfLines = 0
            self.primary.detailTextLabel?.text = ""
        }
        self.setupBaseBarColors()
        self.tableView.reloadData()
    }

    override func numberOfSections(in tableView: UITableView) -> Int {
        return 4
    }

    override func tableView(_ tableView: UITableView, heightForHeaderInSection section: Int) -> CGFloat {
        return 70
    }

    override func tableView(_ tableView: UITableView, heightForRowAt indexPath: IndexPath) -> CGFloat {
        return 60
    }

    override func viewWillDisappear(_ animated: Bool) {
        super.viewWillDisappear(animated)
    }

    override func tableView(_ tableView: UITableView, cellForRowAt indexPath: IndexPath) -> UITableViewCell {
        switch indexPath.section {
        case 0:
            switch indexPath.row {
            case 0: return self.primary
            case 1: return self.accent
            case 2: return self.reduceColorCell
            default: fatalError("Unknown row in section 0")
            }
        case 1:
            switch indexPath.row {
            case 0: return self.night
            default:
                let cell = tableView.dequeueReusableCell(withIdentifier: "theme") as! ThemeCellView
                var theme = ColorUtil.theme
                for bTheme in ColorUtil.themes {
                    if bTheme.title == SettingValues.nightTheme {
                        theme = bTheme
                        break
                    }
                }
                cell.isUserInteractionEnabled = true
                cell.contentView.alpha = 1
                cell.setTheme(theme: theme)
                return cell
            }
        case 2:
            switch indexPath.row {
            case 0: return self.custom
            default:
                let cell = tableView.dequeueReusableCell(withIdentifier: "theme") as! ThemeCellView
                cell.setTheme(theme: customThemes[indexPath.row - 1])
                if ColorUtil.theme.title == customThemes[indexPath.row - 1].title {
                    cell.accessoryType = .checkmark
                } else {
                    cell.accessoryType = .none
                }
                if ColorUtil.shouldBeNight() {
                    cell.isUserInteractionEnabled = false
                    cell.contentView.alpha = 0.5
                } else {
                    cell.isUserInteractionEnabled = true
                    cell.contentView.alpha = 1
                }
                return cell
            }
        case 3:
            let cell = tableView.dequeueReusableCell(withIdentifier: "theme") as! ThemeCellView
            cell.setTheme(theme: themes[indexPath.row])
            if ColorUtil.theme.title == themes[indexPath.row].title {
                cell.accessoryType = .checkmark
            } else {
                cell.accessoryType = .none
            }
            if ColorUtil.shouldBeNight() {
                cell.isUserInteractionEnabled = false
                cell.contentView.alpha = 0.5
            } else {
                cell.isUserInteractionEnabled = true
                cell.contentView.alpha = 1
            }
            return cell
        default: fatalError("Unknown section")
        }
    }
    
    override func tableView(_ tableView: UITableView, canEditRowAt indexPath: IndexPath) -> Bool {
        return indexPath.section == 2 && indexPath.row != 0
    }
    
    @available(iOS 11.0, *)
    override func tableView(_ tableView: UITableView, trailingSwipeActionsConfigurationForRowAt indexPath: IndexPath) -> UISwipeActionsConfiguration? {
        let shareAction = UIContextualAction(style: .normal, title: "Share") { (_, _, b) in
            b(true)
            let textShare = [UserDefaults.standard.string(forKey: "Theme+" + self.customThemes[indexPath.row].title)]
            let activityViewController = UIActivityViewController(activityItems: textShare, applicationActivities: nil)
            activityViewController.popoverPresentationController?.sourceView = self.shareButton.customView
            self.present(activityViewController, animated: true, completion: nil)
        }
        shareAction.backgroundColor = ColorUtil.baseAccent

        let deleteAction = UIContextualAction(style: .destructive, title: "Delete") { (_, _, b) in
            let title = self.customThemes[indexPath.row].title
            UserDefaults.standard.removeObject(forKey: "Theme+" + title.addPercentEncoding)
            UserDefaults.standard.synchronize()
            self.customThemes = self.customThemes.filter({ $0.title != title })
            self.tableView.reloadData()
            b(true)
        }
        deleteAction.backgroundColor = .red
        let configuration = UISwipeActionsConfiguration(actions: [shareAction, deleteAction])
        return configuration
    }

    func selectTheme() {
        let chooseVC = SettingsThemeChooser()
        chooseVC.callback = { theme in
            SettingValues.nightTheme = theme.title
            UserDefaults.standard.set(theme.title, forKey: SettingValues.pref_nightTheme)
            UserDefaults.standard.synchronize()
            _ = ColorUtil.doInit()
            SingleSubredditViewController.cellVersion += 1
            MainViewController.needsReTheme = true
            self.setupViews()
            self.tableView.reloadData()
            self.tochange!.doCells()
            self.tochange!.tableView.reloadData()
            self.setupBaseBarColors()
        }
        VCPresenter.presentModally(viewController: chooseVC, self)
    }
    
    var selectedTableView = UIView()

    override func tableView(_ tableView: UITableView, didSelectRowAt indexPath: IndexPath) {
        selectedTableView = tableView.cellForRow(at: indexPath)!.contentView
        tableView.deselectRow(at: indexPath, animated: true)
        if indexPath.section == 0 && indexPath.row == 0 {
            pickTheme()
        } else if indexPath.section == 0 && indexPath.row == 1 {
            pickAccent()
        } else if indexPath.section == 1 && indexPath.row == 0 {
            if !VCPresenter.proDialogShown(feature: false, self) {
                self.selectTime()
            }
        } else if indexPath.section == 1 && indexPath.row == 1 {
            if !VCPresenter.proDialogShown(feature: false, self) {
                self.selectTheme()
            }
        } else if indexPath.section == 2 && indexPath.row == 0 {
            if !VCPresenter.proDialogShown(feature: false, self) {
                let theme = SettingsCustomTheme()
                VCPresenter.presentAlert(UINavigationController(rootViewController: theme), parentVC: self)
            }
        } else if indexPath.section == 2 {
            if !VCPresenter.proDialogShown(feature: true, self) {
                let theme = customThemes[indexPath.row - 1]
                let themeData = UserDefaults.standard.string(forKey: "Theme+" + theme.title.addPercentEncoding)!.removingPercentEncoding!
                let split = themeData.split("#")
                let alert = UIAlertController(title: "\(split[1].removingPercentEncoding!.replacingOccurrences(of: "<H>", with: "#"))", message: nil, preferredStyle: .alert)
                alert.addAction(UIAlertAction(title: "Apply Theme", style: .default, handler: { (_) in
                    UserDefaults.standard.set(theme.title, forKey: "theme")
                    UserDefaults.standard.synchronize()
                    
                    _ = ColorUtil.doInit()
                    SingleSubredditViewController.cellVersion += 1
                    self.tableView.reloadData()
                    MainViewController.needsReTheme = true
                    self.setupViews()
                    self.tochange!.doCells()
                    self.tochange!.tableView.reloadData()
                    self.tableView.reloadData()
                    self.setupBaseBarColors()
                }))
                alert.addAction(UIAlertAction(title: "Edit Theme", style: .destructive, handler: { (_) in
                    let theme = SettingsCustomTheme()
                    theme.inputTheme = self.customThemes[indexPath.row - 1].title
                    VCPresenter.presentAlert(UINavigationController(rootViewController: theme), parentVC: self)
                }))
                alert.addCancelButton()
                self.present(alert, animated: true)
            }
        } else if indexPath.section == 3 {
            let row = indexPath.row
            let theme = themes[row]
            UserDefaults.standard.set(theme.title, forKey: "theme")
            UserDefaults.standard.synchronize()
            _ = ColorUtil.doInit()
            SingleSubredditViewController.cellVersion += 1
            self.tableView.reloadData()
            MainViewController.needsReTheme = true
            self.setupViews()
            self.tochange!.doCells()
            self.tochange!.tableView.reloadData()
            self.tableView.reloadData()
            self.setupBaseBarColors()
        }
    }

    func getHourOffset(base: Int) -> Int {
        if base == 0 {
            return 12
        }
        return base
    }

    func getMinuteString(base: Int) -> String {
        return String.init(format: "%02d", arguments: [base])
    }

    func selectTime() {
        let alert = AlertController(title: "Select night hours", message: nil, preferredStyle: .alert)

        let cancelActionButton = AlertAction(title: "Save", style: .preferred) { _ -> Void in
            _ = ColorUtil.doInit()
            self.setupViews()
            SingleSubredditViewController.cellVersion += 1
            MainViewController.needsReTheme = true
            self.tableView.reloadData()
            self.tochange!.doCells()
            self.tochange!.tableView.reloadData()
            self.setupBaseBarColors()
        }
        alert.addAction(cancelActionButton)

        var values: [[String]] = [[], [], [], [], [], []]
        for i in 0...11 {
            values[0].append("\(getHourOffset(base: i))")
            values[3].append("\(getHourOffset(base: i))")
        }
        for i in 0...59 {
            if i % 5 == 0 {
                values[1].append(getMinuteString(base: i))
                values[4].append(getMinuteString(base: i))
            }
        }
        values[2].append("PM")
        values[5].append("AM")

        var initialSelection: [PickerViewViewController.Index] = []
        initialSelection.append((0, SettingValues.nightStart))
        initialSelection.append((1, SettingValues.nightStartMin / 5))
        initialSelection.append((3, SettingValues.nightEnd))
        initialSelection.append((4, SettingValues.nightEndMin / 5))
        alert.setupTheme()
        
        alert.attributedTitle = NSAttributedString(string: "Select night hours", attributes: [NSAttributedString.Key.font: UIFont.boldSystemFont(ofSize: 17), NSAttributedString.Key.foregroundColor: ColorUtil.theme.fontColor])
        
        let pickerView = PickerViewViewControllerColored(values: values, initialSelection: initialSelection, action: { _, _, index, _ in
            switch index.column {
            case 0:
                SettingValues.nightStart = index.row
                UserDefaults.standard.set(SettingValues.nightStart, forKey: SettingValues.pref_nightStartH)
                UserDefaults.standard.synchronize()
            case 1:
                SettingValues.nightStartMin = index.row * 5
                UserDefaults.standard.set(SettingValues.nightStartMin, forKey: SettingValues.pref_nightStartM)
                UserDefaults.standard.synchronize()
            case 3:
                SettingValues.nightEnd = index.row
                UserDefaults.standard.set(SettingValues.nightEnd, forKey: SettingValues.pref_nightEndH)
                UserDefaults.standard.synchronize()
            case 4:
                SettingValues.nightEndMin = index.row * 5
                UserDefaults.standard.set(SettingValues.nightEndMin, forKey: SettingValues.pref_nightEndM)
                UserDefaults.standard.synchronize()
            default: break
            }
        })
        
        alert.addChild(pickerView)

        let pv = pickerView.view!
        alert.contentView.addSubview(pv)
        
        pv.edgeAnchors == alert.contentView.edgeAnchors - 14
        pv.heightAnchor == CGFloat(216)
        pickerView.didMove(toParent: alert)
        
        alert.addCancelButton()
        alert.addBlurView()
        
        self.present(alert, animated: true, completion: nil)
    }

    override func tableView(_ tableView: UITableView, viewForHeaderInSection section: Int) -> UIView? {
        titleLabel = UILabel()
        titleLabel.textColor = ColorUtil.baseAccent
        titleLabel.numberOfLines = 0
        titleLabel.font = FontGenerator.boldFontOfSize(size: 20, submission: true)
        let toReturn = titleLabel.withPadding(padding: UIEdgeInsets.init(top: 0, left: 12, bottom: 0, right: 0))
        toReturn.backgroundColor = ColorUtil.theme.backgroundColor

        switch section {
        case 0: titleLabel.text = "App Colors"
        case 1: titleLabel.text = "Night mode"
        case 2:
            if ColorUtil.shouldBeNight() {
                let titleString = NSMutableAttributedString(string: "Custom themes", attributes: [NSAttributedString.Key.font: titleLabel.font, NSAttributedString.Key.foregroundColor: titleLabel.textColor])
                titleString.append(NSAttributedString(string: "\nThese cannot be applied while night mode is active", attributes: [NSAttributedString.Key.font: FontGenerator.fontOfSize(size: 13, submission: true), NSAttributedString.Key.foregroundColor: titleLabel.textColor]))
                titleLabel.attributedText = titleString
            } else {
                titleLabel.text = "Custom themes"
            }
        case 3:
            if ColorUtil.shouldBeNight() {
                let titleString = NSMutableAttributedString(string: "Standard themes", attributes: [NSAttributedString.Key.font: titleLabel.font, NSAttributedString.Key.foregroundColor: titleLabel.textColor])
                titleString.append(NSAttributedString(string: "\nThese cannot be applied while night mode is active", attributes: [NSAttributedString.Key.font: FontGenerator.fontOfSize(size: 13, submission: true), NSAttributedString.Key.foregroundColor: titleLabel.textColor]))
                titleLabel.attributedText = titleString
            } else {
                titleLabel.text = "Custom themes"
            }
        default: titleLabel.text = ""
        }
        return toReturn
    }

    override func tableView(_ tableView: UITableView, numberOfRowsInSection section: Int) -> Int {
        switch section {
        case 0: return 3
        case 1: return 2
        case 2: return customThemes.count + 1
        case 3: return themes.count
        default: fatalError("Unknown number of sections")
        }
    }

    /*
     // MARK: - Navigation
     
     // In a storyboard-based application, you will often want to do a little preparation before navigation
     override func prepare(for segue: UIStoryboardSegue, sender: Any?) {
     // Get the new view controller using segue.destinationViewController.
     // Pass the selected object to the new view controller.
     }
     */

}
final public class PickerViewViewControllerColored: UIViewController {
    
    public typealias Values = [[String]]
    public typealias Index = (column: Int, row: Int)
    public typealias Action = (_ vc: UIViewController, _ picker: UIPickerView, _ index: Index, _ values: Values) -> ()
    
    fileprivate var action: Action?
    fileprivate var values: Values = [[]]
    fileprivate var initialSelection: [Index]?
    
    fileprivate lazy var pickerView: UIPickerView = {
        return $0
    }(UIPickerView())
    
    public init(values: Values, initialSelection: [Index]? = nil, action: Action?) {
        super.init(nibName: nil, bundle: nil)
        self.values = values
        self.initialSelection = initialSelection
        self.action = action
    }
    
    required public init?(coder aDecoder: NSCoder) {
        fatalError("init(coder:) has not been implemented")
    }
    
    deinit {
        Log("has deinitialized")
    }
    
    override public func loadView() {
        view = pickerView
    }
    
    override public func viewDidLoad() {
        super.viewDidLoad()
        pickerView.dataSource = self
        pickerView.delegate = self
    }
    
    override public func viewWillAppear(_ animated: Bool) {
        super.viewWillAppear(true)
        if let initialSelection = initialSelection {
            for index in initialSelection {
                if values.count > index.column && values[index.column].count > index.row {
                    pickerView.selectRow(index.row, inComponent: index.column, animated: true)
                }
            }
        }
        
    }
}

extension PickerViewViewControllerColored: UIPickerViewDataSource, UIPickerViewDelegate {
    
    // returns the number of 'columns' to display.
    public func numberOfComponents(in pickerView: UIPickerView) -> Int {
        return values.count
    }
    
    
    // returns the # of rows in each component..
    public func pickerView(_ pickerView: UIPickerView, numberOfRowsInComponent component: Int) -> Int {
        return values[component].count
    }
    
    // these methods return either a plain NSString, a NSAttributedString, or a view (e.g UILabel) to display the row for the component.
    // for the view versions, we cache any hidden and thus unused views and pass them back for reuse.
    // If you return back a different object, the old one will be released. the view will be centered in the row rect
    public func pickerView(_ pickerView: UIPickerView, attributedTitleForRow row: Int, forComponent component: Int) -> NSAttributedString? {
        return NSAttributedString(string: values[component][row], attributes: [NSAttributedString.Key.foregroundColor: ColorUtil.theme.fontColor, NSAttributedString.Key.font: UIFont.systemFont(ofSize: 8)])
    }
    /*
     public func pickerView(_ pickerView: UIPickerView, attributedTitleForRow row: Int, forComponent component: Int) -> NSAttributedString? {
     // attributed title is favored if both methods are implemented
     }
     
     
     public func pickerView(_ pickerView: UIPickerView, viewForRow row: Int, forComponent component: Int, reusing view: UIView?) -> UIView {
     
     }
     */
    public func pickerView(_ pickerView: UIPickerView, didSelectRow row: Int, inComponent component: Int) {
        action?(self, pickerView, Index(column: component, row: row), values)
    }
}<|MERGE_RESOLUTION|>--- conflicted
+++ resolved
@@ -195,11 +195,7 @@
     public func createCell(_ cell: UITableViewCell, _ switchV: UISwitch? = nil, isOn: Bool, text: String) {
         cell.textLabel?.text = text
         cell.textLabel?.textColor = ColorUtil.theme.fontColor
-<<<<<<< HEAD
-        cell.backgroundColor = ColorUtil.theme.backgroundColor
-=======
         cell.backgroundColor = ColorUtil.theme.foregroundColor
->>>>>>> abead19a
         cell.textLabel?.numberOfLines = 0
         cell.textLabel?.lineBreakMode = .byWordWrapping
         if let s = switchV {
@@ -243,42 +239,26 @@
         
         self.primary.textLabel?.text = "Primary color"
         self.primary.accessoryType = .none
-<<<<<<< HEAD
-        self.primary.backgroundColor = ColorUtil.theme.backgroundColor
-=======
         self.primary.backgroundColor = ColorUtil.theme.foregroundColor
->>>>>>> abead19a
         self.primary.textLabel?.textColor = ColorUtil.theme.fontColor
         self.primary.imageView?.image = UIImage.init(named: "circle")?.toolbarIcon().getCopy(withColor: ColorUtil.baseColor)
         
         self.accent.textLabel?.text = "Accent color"
         self.accent.accessoryType = .none
-<<<<<<< HEAD
-        self.accent.backgroundColor = ColorUtil.theme.backgroundColor
-=======
         self.accent.backgroundColor = ColorUtil.theme.foregroundColor
->>>>>>> abead19a
         self.accent.textLabel?.textColor = ColorUtil.theme.fontColor
         self.accent.imageView?.image = UIImage.init(named: "circle")?.toolbarIcon().getCopy(withColor: ColorUtil.baseAccent)
         
         self.custom.textLabel?.text = "New custom theme"
         self.custom.accessoryType = .disclosureIndicator
-<<<<<<< HEAD
-        self.custom.backgroundColor = ColorUtil.theme.backgroundColor
-=======
         self.custom.backgroundColor = ColorUtil.theme.foregroundColor
->>>>>>> abead19a
         self.custom.textLabel?.textColor = ColorUtil.theme.fontColor
         self.custom.imageView?.image = UIImage.init(named: "palette")?.toolbarIcon().withRenderingMode(.alwaysTemplate)
         self.custom.imageView?.tintColor = ColorUtil.theme.navIconColor
         
         self.base.textLabel?.text = "Base theme"
         self.base.accessoryType = .disclosureIndicator
-<<<<<<< HEAD
-        self.base.backgroundColor = ColorUtil.theme.backgroundColor
-=======
         self.base.backgroundColor = ColorUtil.theme.foregroundColor
->>>>>>> abead19a
         self.base.textLabel?.textColor = ColorUtil.theme.fontColor
         self.base.imageView?.image = UIImage.init(named: "palette")?.toolbarIcon().withRenderingMode(.alwaysTemplate)
         self.base.imageView?.tintColor = ColorUtil.theme.navIconColor
@@ -292,11 +272,7 @@
         self.night.detailTextLabel?.text = "Tap to change night hours"
         self.night.detailTextLabel?.textColor = ColorUtil.theme.fontColor
         self.night.accessoryType = .none
-<<<<<<< HEAD
-        self.night.backgroundColor = ColorUtil.theme.backgroundColor
-=======
         self.night.backgroundColor = ColorUtil.theme.foregroundColor
->>>>>>> abead19a
         self.night.textLabel?.textColor = ColorUtil.theme.fontColor
         self.night.imageView?.image = UIImage.init(named: "night")?.toolbarIcon().withRenderingMode(.alwaysTemplate)
         self.night.imageView?.tintColor = ColorUtil.theme.navIconColor
@@ -310,21 +286,13 @@
         tintOutsideSwitch.addTarget(self, action: #selector(SettingsTheme.switchIsChanged(_:)), for: UIControl.Event.valueChanged)
         self.tintOutside.textLabel?.text = "Only tint outside of subreddit"
         self.tintOutside.accessoryView = tintOutsideSwitch
-<<<<<<< HEAD
-        self.tintOutside.backgroundColor = ColorUtil.theme.backgroundColor
-=======
         self.tintOutside.backgroundColor = ColorUtil.theme.foregroundColor
->>>>>>> abead19a
         self.tintOutside.textLabel?.textColor = ColorUtil.theme.fontColor
         tintOutside.selectionStyle = UITableViewCell.SelectionStyle.none
         
         self.tintingMode.textLabel?.text = "Subreddit tinting mode"
         self.tintingMode.detailTextLabel?.text = SettingValues.tintingMode
-<<<<<<< HEAD
-        self.tintingMode.backgroundColor = ColorUtil.theme.backgroundColor
-=======
         self.tintingMode.backgroundColor = ColorUtil.theme.foregroundColor
->>>>>>> abead19a
         self.tintingMode.textLabel?.textColor = ColorUtil.theme.fontColor
         self.tintingMode.detailTextLabel?.textColor = ColorUtil.theme.fontColor
         
@@ -337,11 +305,7 @@
         reduceColorCell.textLabel?.text = "Reduce app colors (experimental)"
         reduceColorCell.textLabel?.numberOfLines = 0
         reduceColorCell.accessoryView = reduceColor
-<<<<<<< HEAD
-        reduceColorCell.backgroundColor = ColorUtil.theme.backgroundColor
-=======
         reduceColorCell.backgroundColor = ColorUtil.theme.foregroundColor
->>>>>>> abead19a
         reduceColorCell.textLabel?.textColor = ColorUtil.theme.fontColor
         reduceColorCell.selectionStyle = UITableViewCell.SelectionStyle.none
         self.reduceColorCell.imageView?.image = UIImage.init(named: "nocolors")?.toolbarIcon()
