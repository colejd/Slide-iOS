--- conflicted
+++ resolved
@@ -614,11 +614,7 @@
                 //two
                 let text1 = YYLabel.init(frame: CGRect.init(x: 0, y: 0, width: CGFloat.greatestFiniteMagnitude, height: 60)).then({
                     $0.textColor = ColorUtil.theme.fontColor
-<<<<<<< HEAD
-                    $0.backgroundColor = ColorUtil.theme.backgroundColor
-=======
                     $0.backgroundColor = ColorUtil.theme.foregroundColor
->>>>>>> abead19a
                     $0.clipsToBounds = true
                     $0.layer.cornerRadius = 10
                     $0.font = UIFont.systemFont(ofSize: 16)
@@ -654,11 +650,7 @@
                     $0.isEditable = true
                     $0.placeholder = "Body"
                     $0.textColor = ColorUtil.theme.fontColor
-<<<<<<< HEAD
-                    $0.backgroundColor = ColorUtil.theme.backgroundColor
-=======
                     $0.backgroundColor = ColorUtil.theme.foregroundColor
->>>>>>> abead19a
                     $0.layer.masksToBounds = false
                     $0.layer.cornerRadius = 10
                     $0.font = UIFont.systemFont(ofSize: 16)
@@ -684,11 +676,7 @@
                 let text1 = UITextView.init(frame: CGRect.init(x: 0, y: 0, width: CGFloat.greatestFiniteMagnitude, height: 60)).then({
                     $0.isEditable = true
                     $0.textColor = ColorUtil.theme.fontColor
-<<<<<<< HEAD
-                    $0.backgroundColor = ColorUtil.theme.backgroundColor
-=======
                     $0.backgroundColor = ColorUtil.theme.foregroundColor
->>>>>>> abead19a
                     $0.layer.masksToBounds = false
                     $0.layer.cornerRadius = 10
                     $0.delegate = self
@@ -700,11 +688,7 @@
                 let text2 = UITextView.init(frame: CGRect.init(x: 0, y: 0, width: CGFloat.greatestFiniteMagnitude, height: 60)).then({
                     $0.isEditable = true
                     $0.textColor = ColorUtil.theme.fontColor
-<<<<<<< HEAD
-                    $0.backgroundColor = ColorUtil.theme.backgroundColor
-=======
                     $0.backgroundColor = ColorUtil.theme.foregroundColor
->>>>>>> abead19a
                     $0.layer.masksToBounds = false
                     $0.layer.cornerRadius = 10
                     $0.font = UIFont.systemFont(ofSize: 16)
@@ -737,11 +721,7 @@
                     $0.isEditable = true
                     $0.placeholder = "Body"
                     $0.textColor = ColorUtil.theme.fontColor
-<<<<<<< HEAD
-                    $0.backgroundColor = ColorUtil.theme.backgroundColor
-=======
                     $0.backgroundColor = ColorUtil.theme.foregroundColor
->>>>>>> abead19a
                     $0.layer.masksToBounds = false
                     $0.layer.cornerRadius = 10
                     $0.font = UIFont.systemFont(ofSize: 16)
@@ -777,11 +757,7 @@
             let text1 = UITextView.init(frame: CGRect.init(x: 0, y: 0, width: CGFloat.greatestFiniteMagnitude, height: 60)).then({
                 $0.isEditable = true
                 $0.textColor = ColorUtil.theme.fontColor
-<<<<<<< HEAD
-                $0.backgroundColor = ColorUtil.theme.backgroundColor
-=======
                 $0.backgroundColor = ColorUtil.theme.foregroundColor
->>>>>>> abead19a
                 $0.layer.masksToBounds = false
                 $0.layer.cornerRadius = 10
                 $0.delegate = self
@@ -793,11 +769,7 @@
             let text2 = UITextView.init(frame: CGRect.init(x: 0, y: 0, width: CGFloat.greatestFiniteMagnitude, height: 60)).then({
                 $0.isEditable = true
                 $0.textColor = ColorUtil.theme.fontColor
-<<<<<<< HEAD
-                $0.backgroundColor = ColorUtil.theme.backgroundColor
-=======
                 $0.backgroundColor = ColorUtil.theme.foregroundColor
->>>>>>> abead19a
                 $0.layer.masksToBounds = false
                 $0.layer.cornerRadius = 10
                 $0.textContainer.maximumNumberOfLines = 1
@@ -835,11 +807,7 @@
                 $0.isEditable = true
                 $0.placeholder = "Body"
                 $0.textColor = ColorUtil.theme.fontColor
-<<<<<<< HEAD
-                $0.backgroundColor = ColorUtil.theme.backgroundColor
-=======
                 $0.backgroundColor = ColorUtil.theme.foregroundColor
->>>>>>> abead19a
                 $0.layer.masksToBounds = false
                 $0.layer.cornerRadius = 10
                 $0.font = UIFont.systemFont(ofSize: 16)
@@ -933,11 +901,7 @@
                 //two
                 let text1 = YYLabel.init(frame: CGRect.init(x: 0, y: 0, width: CGFloat.greatestFiniteMagnitude, height: 60)).then({
                     $0.textColor = ColorUtil.theme.fontColor
-<<<<<<< HEAD
-                    $0.backgroundColor = ColorUtil.theme.backgroundColor
-=======
                     $0.backgroundColor = ColorUtil.theme.foregroundColor
->>>>>>> abead19a
                     $0.clipsToBounds = true
                     $0.numberOfLines = 0
                     $0.layer.cornerRadius = 10
@@ -974,11 +938,7 @@
                     $0.isEditable = true
                     $0.placeholder = "Body"
                     $0.textColor = ColorUtil.theme.fontColor
-<<<<<<< HEAD
-                    $0.backgroundColor = ColorUtil.theme.backgroundColor
-=======
                     $0.backgroundColor = ColorUtil.theme.foregroundColor
->>>>>>> abead19a
                     $0.layer.masksToBounds = false
                     $0.layer.cornerRadius = 10
                     $0.font = UIFont.systemFont(ofSize: 16)
@@ -1014,11 +974,7 @@
                     $0.isEditable = true
                     $0.placeholder = "Body"
                     $0.textColor = ColorUtil.theme.fontColor
-<<<<<<< HEAD
-                    $0.backgroundColor = ColorUtil.theme.backgroundColor
-=======
                     $0.backgroundColor = ColorUtil.theme.foregroundColor
->>>>>>> abead19a
                     $0.layer.masksToBounds = false
                     $0.layer.cornerRadius = 10
                     $0.font = UIFont.systemFont(ofSize: 16)
@@ -1052,11 +1008,7 @@
             let text1 = UITextView.init(frame: CGRect.init(x: 0, y: 0, width: CGFloat.greatestFiniteMagnitude, height: 60)).then({
                 $0.isEditable = true
                 $0.textColor = ColorUtil.theme.fontColor
-<<<<<<< HEAD
-                $0.backgroundColor = ColorUtil.theme.backgroundColor
-=======
                 $0.backgroundColor = ColorUtil.theme.foregroundColor
->>>>>>> abead19a
                 $0.layer.masksToBounds = false
                 $0.layer.cornerRadius = 10
                 $0.delegate = self
@@ -1076,11 +1028,7 @@
                 $0.isEditable = true
                 $0.placeholder = "Body"
                 $0.textColor = ColorUtil.theme.fontColor
-<<<<<<< HEAD
-                $0.backgroundColor = ColorUtil.theme.backgroundColor
-=======
                 $0.backgroundColor = ColorUtil.theme.foregroundColor
->>>>>>> abead19a
                 $0.layer.masksToBounds = false
                 $0.layer.cornerRadius = 10
                 $0.font = UIFont.systemFont(ofSize: 16)
@@ -1685,11 +1633,7 @@
     var color = UIColor.white
     override open var isSelected: Bool {
         didSet {
-<<<<<<< HEAD
-            backgroundColor = isSelected ? color : ColorUtil.theme.backgroundColor
-=======
             backgroundColor = isSelected ? color : ColorUtil.theme.foregroundColor
->>>>>>> abead19a
             self.layer.borderColor = color .cgColor
             self.layer.borderWidth = isSelected ? CGFloat(0) : CGFloat(2)
         }
