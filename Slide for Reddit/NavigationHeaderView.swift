--- conflicted
+++ resolved
@@ -90,60 +90,32 @@
         self.addSubviews(accountContainer, buttonContainer, search)
 
         // Set up title children
-<<<<<<< HEAD
         self.account = UIButton(type: .custom).then {
-            $0.imageView?.contentMode = UIViewContentMode.scaleAspectFit
-            $0.setImage(UIImage(named: "profile")!.getCopy(withSize: .square(size: 30), withColor: SettingValues.reduceColor ? ColorUtil.fontColor : .white), for: UIControlState.normal)
+            $0.imageView?.contentMode = UIView.ContentMode.scaleAspectFit
+            $0.setImage(UIImage(named: "profile")!.getCopy(withSize: .square(size: 30), withColor: SettingValues.reduceColor ? ColorUtil.fontColor : .white), for: UIControl.State.normal)
         }
 
         self.more = UIButton(type: .custom).then {
-            $0.imageView?.contentMode = UIViewContentMode.scaleAspectFit
-            $0.setImage(UIImage(named: "moreh")!.getCopy(withSize: .square(size: 30), withColor: SettingValues.reduceColor ? ColorUtil.fontColor : .white), for: UIControlState.normal)
+            $0.imageView?.contentMode = UIView.ContentMode.scaleAspectFit
+            $0.setImage(UIImage(named: "moreh")!.getCopy(withSize: .square(size: 30), withColor: SettingValues.reduceColor ? ColorUtil.fontColor : .white), for: UIControl.State.normal)
         }
 
         self.inbox = UIButton(type: .custom).then {
-            $0.imageView?.contentMode = UIViewContentMode.scaleAspectFit
-            $0.setImage(UIImage(named: "inbox")!.getCopy(withSize: .square(size: 30), withColor: SettingValues.reduceColor ? ColorUtil.fontColor : .white), for: UIControlState.normal)
+            $0.imageView?.contentMode = UIView.ContentMode.scaleAspectFit
+            $0.setImage(UIImage(named: "inbox")!.getCopy(withSize: .square(size: 30), withColor: SettingValues.reduceColor ? ColorUtil.fontColor : .white), for: UIControl.State.normal)
             $0.isUserInteractionEnabled = true
         }
         
         self.mod = UIButton(type: .custom).then {
-            $0.imageView?.contentMode = UIViewContentMode.scaleAspectFit
-            $0.setImage(UIImage(named: "mod")!.getCopy(withSize: .square(size: 30), withColor: SettingValues.reduceColor ? ColorUtil.fontColor : .white), for: UIControlState.normal)
-=======
-        self.account = UIButton.init(type: .custom).then {
             $0.imageView?.contentMode = UIView.ContentMode.scaleAspectFit
-            $0.setImage(UIImage.init(named: "profile")!.getCopy(withSize: .square(size: 30), withColor: SettingValues.reduceColor ? ColorUtil.fontColor : .white), for: UIControl.State.normal)
-        }
-
-        self.more = UIButton.init(type: .custom).then {
-            $0.imageView?.contentMode = UIView.ContentMode.scaleAspectFit
-            $0.setImage(UIImage.init(named: "moreh")!.getCopy(withSize: .square(size: 30), withColor: SettingValues.reduceColor ? ColorUtil.fontColor : .white), for: UIControl.State.normal)
-        }
-
-        self.inbox = UIButton.init(type: .custom).then {
-            $0.imageView?.contentMode = UIView.ContentMode.scaleAspectFit
-            $0.setImage(UIImage.init(named: "inbox")!.getCopy(withSize: .square(size: 30), withColor: SettingValues.reduceColor ? ColorUtil.fontColor : .white), for: UIControl.State.normal)
-            $0.isUserInteractionEnabled = true
-        }
-        
-        self.mod = UIButton.init(type: .custom).then {
-            $0.imageView?.contentMode = UIView.ContentMode.scaleAspectFit
-            $0.setImage(UIImage.init(named: "mod")!.getCopy(withSize: .square(size: 30), withColor: SettingValues.reduceColor ? ColorUtil.fontColor : .white), for: UIControl.State.normal)
->>>>>>> bc6b5a48
+            $0.setImage(UIImage(named: "mod")!.getCopy(withSize: .square(size: 30), withColor: SettingValues.reduceColor ? ColorUtil.fontColor : .white), for: UIControl.State.normal)
             $0.isUserInteractionEnabled = true
             $0.isHidden = true
         }
 
-<<<<<<< HEAD
         self.settings = UIButton(type: .custom).then {
-            $0.imageView?.contentMode = UIViewContentMode.scaleAspectFit
-            $0.setImage(UIImage(named: "settings")!.getCopy(withSize: .square(size: 30), withColor: SettingValues.reduceColor ? ColorUtil.fontColor : .white), for: UIControlState.normal)
-=======
-        self.settings = UIButton.init(type: .custom).then {
             $0.imageView?.contentMode = UIView.ContentMode.scaleAspectFit
-            $0.setImage(UIImage.init(named: "settings")!.getCopy(withSize: .square(size: 30), withColor: SettingValues.reduceColor ? ColorUtil.fontColor : .white), for: UIControl.State.normal)
->>>>>>> bc6b5a48
+            $0.setImage(UIImage(named: "settings")!.getCopy(withSize: .square(size: 30), withColor: SettingValues.reduceColor ? ColorUtil.fontColor : .white), for: UIControl.State.normal)
             $0.isUserInteractionEnabled = true
         }
 
@@ -259,61 +231,10 @@
         updateLayout()
     }
 
-<<<<<<< HEAD
     func setMail(_ mailCount: Int) {
         inboxBadge.isHidden = mailCount == 0
         inboxBadge.text = "\(mailCount)"
-=======
-    func getEstHeight() -> CGFloat {
-        return CGFloat(90 + 50 + 4)
-    }
-
-    func setMail(_ mailcount: Int) {
-            mailBadge?.removeFromSuperview()
-            mailBadge = nil
-
-        if mailcount != 0 {
-            mailBadge = BadgeSwift()
-            inbox.addSubview(mailBadge!)
-            
-            mailBadge!.text = "\(mailcount)"
-            mailBadge!.insets = CGSize(width: 3, height: 3)
-            mailBadge!.font = UIFont.systemFont(ofSize: 11)
-            mailBadge!.textColor = UIColor.white
-            mailBadge!.badgeColor = UIColor.red
-            mailBadge!.shadowOpacityBadge = 0
-            positionBadge(mailBadge!)
-        }
-    }
-
-    private func positionBadge(_ badge: UIView) {
-        badge.translatesAutoresizingMaskIntoConstraints = false
-        var constraints = [NSLayoutConstraint]()
-
-        // Center the badge vertically in its container
-        constraints.append(NSLayoutConstraint(
-                item: badge,
-                attribute: NSLayoutConstraint.Attribute.centerY,
-                relatedBy: NSLayoutConstraint.Relation.equal,
-                toItem: inbox,
-                attribute: NSLayoutConstraint.Attribute.centerY,
-                multiplier: 1, constant: -10)
-        )
-
-        // Center the badge horizontally in its container
-        constraints.append(NSLayoutConstraint(
-                item: badge,
-                attribute: NSLayoutConstraint.Attribute.centerX,
-                relatedBy: NSLayoutConstraint.Relation.equal,
-                toItem: inbox,
-                attribute: NSLayoutConstraint.Attribute.centerX,
-                multiplier: 1, constant: 15)
-        )
-
-        inbox.addConstraints(constraints)
->>>>>>> bc6b5a48
-    }
-
+    }
 }
 
 // MARK: Actions
