//
//  SearchViewController.swift
//  Slide for Reddit
//
//  Created by Carlos Crane on 1/11/17.
//  Copyright © 2017 Haptic Apps. All rights reserved.
//

import Anchorage
import reddift
import RLBAlertsPickers
import UIKit
import SDCAlertView

class SearchViewController: ContentListingViewController {

    var search = ""
    var sub = ""
    init(subreddit: String, searchFor: String) {
        super.init(dataSource: SearchContributionLoader.init(query: searchFor, sub: subreddit))
        baseData.delegate = self
        self.navigationItem.titleView = setTitle(title: searchFor, subtitle: "r/\(subreddit)")
        setBarColors(color: ColorUtil.getColorForSub(sub: subreddit))
        search = searchFor
        sub = subreddit
    }

    override func viewWillAppear(_ animated: Bool) {
        super.viewWillAppear(animated)
        let edit = UIButton.init(type: .custom)
        edit.setImage(UIImage.init(named: "edit")?.navIcon(), for: UIControl.State.normal)
        edit.addTarget(self, action: #selector(self.edit(_:)), for: UIControl.Event.touchUpInside)
        edit.frame = CGRect.init(x: 0, y: 0, width: 30, height: 30)
        let editB = UIBarButtonItem.init(customView: edit)

        let time = UIButton.init(type: .custom)
        time.setImage(UIImage.init(named: "restore")?.navIcon(), for: UIControl.State.normal)
        time.addTarget(self, action: #selector(self.time(_:)), for: UIControl.Event.touchUpInside)
        time.frame = CGRect.init(x: 0, y: 0, width: 30, height: 30)
        timeB = UIBarButtonItem.init(customView: time)

        let filter = UIButton.init(type: .custom)
        filter.setImage(UIImage.init(named: "filter")?.navIcon(), for: UIControl.State.normal)
        filter.addTarget(self, action: #selector(self.filter(_:)), for: UIControl.Event.touchUpInside)
        filter.frame = CGRect.init(x: 0, y: 0, width: 30, height: 30)
        filterB = UIBarButtonItem.init(customView: filter)

        navigationItem.rightBarButtonItems = [editB, filterB, timeB]
    }
    
    var filterB = UIBarButtonItem.init()
    var timeB = UIBarButtonItem.init()
    
    @objc func time(_ sender: UIView) {
        let actionSheetController: UIAlertController = UIAlertController(title: "Time period", message: "", preferredStyle: .actionSheet)
        
        let cancelActionButton: UIAlertAction = UIAlertAction(title: "Close", style: .cancel) { _ -> Void in
        }
        actionSheetController.addAction(cancelActionButton)
        
        let selected = UIImage(named: "selected")!.getCopy(withSize: .square(size: 20), withColor: .blue)

        for t in SearchTimePeriod.cases {
            let saveActionButton: UIAlertAction = UIAlertAction(title: t.path.firstUppercased, style: .default) { _ -> Void in
                (self.baseData as! SearchContributionLoader).time = t
                self.refresh()
            }
            if (baseData as! SearchContributionLoader).time == t {
                saveActionButton.setValue(selected, forKey: "image")
            }
            
            actionSheetController.addAction(saveActionButton)
        }
        
        if let presenter = actionSheetController.popoverPresentationController {
            presenter.sourceView = sender
            presenter.sourceRect = sender.bounds
        }
        
        self.present(actionSheetController, animated: true, completion: nil)
    }
    
    @objc func filter(_ sender: UIView) {
        let actionSheetController: UIAlertController = UIAlertController(title: "Search sort", message: "", preferredStyle: .actionSheet)
        
        let cancelActionButton: UIAlertAction = UIAlertAction(title: "Close", style: .cancel) { _ -> Void in
        }
        actionSheetController.addAction(cancelActionButton)
        
        let selected = UIImage(named: "selected")!.getCopy(withSize: .square(size: 20), withColor: .blue)
        
        for t in SearchSortBy.cases {
            let saveActionButton: UIAlertAction = UIAlertAction(title: t.path.firstUppercased, style: .default) { _ -> Void in
                (self.baseData as! SearchContributionLoader).sorting = t
                self.refresh()
            }
            if (baseData as! SearchContributionLoader).sorting == t {
                saveActionButton.setValue(selected, forKey: "image")
            }
            
            actionSheetController.addAction(saveActionButton)
        }
        
        if let presenter = actionSheetController.popoverPresentationController {
            presenter.sourceView = sender
            presenter.sourceRect = sender.bounds
        }
        
        self.present(actionSheetController, animated: true, completion: nil)
    }

    var searchText: String?

    @objc func edit(_ sender: AnyObject) {
        let alert = AlertController(title: "Edit search", message: "", preferredStyle: .alert)

        let config: TextField.Config = { textField in
            textField.becomeFirstResponder()
            textField.textColor = ColorUtil.theme.fontColor
            textField.attributedPlaceholder = NSAttributedString(string: "Search for a post...", attributes: [NSAttributedString.Key.foregroundColor: ColorUtil.theme.fontColor.withAlphaComponent(0.3)])
            textField.left(image: UIImage.init(named: "search"), color: ColorUtil.theme.fontColor)
            textField.layer.borderColor = ColorUtil.theme.fontColor.withAlphaComponent(0.3) .cgColor
<<<<<<< HEAD
            textField.backgroundColor = ColorUtil.theme.backgroundColor
=======
            textField.backgroundColor = ColorUtil.theme.foregroundColor
>>>>>>> abead19a
            textField.text = self.search
            textField.leftViewPadding = 12
            textField.layer.borderWidth = 1
            textField.layer.cornerRadius = 8
            textField.keyboardAppearance = .default
            textField.keyboardType = .default
            textField.returnKeyType = .done
            textField.action { textField in
                self.searchText = textField.text
            }
        }
        let textField = OneTextFieldViewController(vInset: 12, configuration: config).view!
        
        alert.setupTheme()
        
        alert.attributedTitle = NSAttributedString(string: "Edit search", attributes: [NSAttributedString.Key.font: UIFont.boldSystemFont(ofSize: 17), NSAttributedString.Key.foregroundColor: ColorUtil.theme.fontColor])
        
        alert.contentView.addSubview(textField)
        
        textField.edgeAnchors == alert.contentView.edgeAnchors
        textField.heightAnchor == CGFloat(44 + 12)

        alert.addAction(AlertAction(title: "Search again", style: .preferred, handler: { (_) in
            let text = self.searchText ?? ""
            let search = SearchViewController.init(subreddit: self.sub, searchFor: text)
            self.navigationController?.popViewController(animated: true)
            VCPresenter.showVC(viewController: search, popupIfPossible: true, parentNavigationController: self.navigationController, parentViewController: self)
        }))

        alert.addCancelButton()
        alert.addBlurView()
        
        present(alert, animated: true, completion: nil)

    }

    required init?(coder aDecoder: NSCoder) {
        fatalError("init(coder:) has not been implemented")
    }
    
}

//https://stackoverflow.com/a/28288340/3697225
extension StringProtocol {
    var firstUppercased: String {
        guard let first = first else { return "" }
        return String(first).uppercased() + dropFirst()
    }
}<|MERGE_RESOLUTION|>--- conflicted
+++ resolved
@@ -120,11 +120,7 @@
             textField.attributedPlaceholder = NSAttributedString(string: "Search for a post...", attributes: [NSAttributedString.Key.foregroundColor: ColorUtil.theme.fontColor.withAlphaComponent(0.3)])
             textField.left(image: UIImage.init(named: "search"), color: ColorUtil.theme.fontColor)
             textField.layer.borderColor = ColorUtil.theme.fontColor.withAlphaComponent(0.3) .cgColor
-<<<<<<< HEAD
-            textField.backgroundColor = ColorUtil.theme.backgroundColor
-=======
             textField.backgroundColor = ColorUtil.theme.foregroundColor
->>>>>>> abead19a
             textField.text = self.search
             textField.leftViewPadding = 12
             textField.layer.borderWidth = 1
