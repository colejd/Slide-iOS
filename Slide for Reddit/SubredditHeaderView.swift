--- conflicted
+++ resolved
@@ -99,11 +99,7 @@
 
         self.submit.textLabel?.text = "New post"
         self.submit.accessoryType = .none
-<<<<<<< HEAD
-        self.submit.backgroundColor = ColorUtil.theme.backgroundColor
-=======
         self.submit.backgroundColor = ColorUtil.theme.foregroundColor
->>>>>>> abead19a
         self.submit.textLabel?.textColor = ColorUtil.theme.fontColor
         self.submit.imageView?.image = UIImage.init(named: "edit")?.menuIcon()
         self.submit.imageView?.tintColor = ColorUtil.theme.fontColor
@@ -112,11 +108,7 @@
 
         self.sorting.textLabel?.text = "Default subreddit sorting"
         self.sorting.accessoryType = .none
-<<<<<<< HEAD
-        self.sorting.backgroundColor = ColorUtil.theme.backgroundColor
-=======
         self.sorting.backgroundColor = ColorUtil.theme.foregroundColor
->>>>>>> abead19a
         self.sorting.textLabel?.textColor = ColorUtil.theme.fontColor
         self.sorting.imageView?.image = UIImage.init(named: "ic_sort_white")?.menuIcon()
         self.sorting.imageView?.tintColor = ColorUtil.theme.fontColor
@@ -125,11 +117,7 @@
 
         self.mods.textLabel?.text = "Subreddit moderators"
         self.mods.accessoryType = .none
-<<<<<<< HEAD
-        self.mods.backgroundColor = ColorUtil.theme.backgroundColor
-=======
         self.mods.backgroundColor = ColorUtil.theme.foregroundColor
->>>>>>> abead19a
         self.mods.textLabel?.textColor = ColorUtil.theme.fontColor
         self.mods.imageView?.image = UIImage.init(named: "mod")?.menuIcon()
         self.mods.imageView?.tintColor = ColorUtil.theme.fontColor
