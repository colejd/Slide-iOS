//
//  CurrentAccountViewController.swift
//  Slide for Reddit
//
//  Created by Jonathan Cole on 1/9/19.
//  Copyright © 2019 Haptic Apps. All rights reserved.
//

import Anchorage
import BadgeSwift
import reddift
import SDWebImage
import Then
import UIKit
import XLActionController

protocol CurrentAccountViewControllerDelegate: AnyObject {
    func currentAccountViewController(_ controller: CurrentAccountViewController, didRequestSettingsMenu: Void)
    func currentAccountViewController(_ controller: CurrentAccountViewController, didRequestAccountChangeToName accountName: String)
    func currentAccountViewController(_ controller: CurrentAccountViewController, didRequestGuestAccount: Void)
    func currentAccountViewController(_ controller: CurrentAccountViewController, didRequestLogOut: Void)
    func currentAccountViewController(_ controller: CurrentAccountViewController, didRequestNewAccount: Void)
}

class CurrentAccountViewController: UIViewController {

    weak var delegate: CurrentAccountViewControllerDelegate?

    var interactionController: CurrentAccountDismissInteraction?

    /// Overall height of the content view, including its out-of-bounds elements.
    var contentViewHeight: CGFloat {
        let converted = accountImageView.convert(accountImageView.bounds, to: view)
        return view.frame.maxY - converted.minY
    }

    var outOfBoundsHeight: CGFloat {
        let converted = accountImageView.convert(accountImageView.bounds, to: view)
        return contentView.frame.minY - converted.minY
    }

    var spinner = UIActivityIndicatorView().then {
        $0.style = UIActivityIndicatorView.Style.whiteLarge
        $0.color = ColorUtil.theme.fontColor
        $0.hidesWhenStopped = true
    }

    var contentView = UIView().then {
        $0.backgroundColor = ColorUtil.theme.backgroundColor
        $0.clipsToBounds = false
    }

    var backgroundView = UIView().then {
        $0.backgroundColor = .clear
    }

    var closeButton = UIButton(type: .custom).then {
        $0.setImage(UIImage(named: "close")!.getCopy(withSize: .square(size: 30), withColor: .white), for: UIControl.State.normal)
        $0.contentEdgeInsets = UIEdgeInsets(top: 4, left: 16, bottom: 24, right: 24)
        $0.accessibilityLabel = "Close"
    }

    var settingsButton = UIButton(type: .custom).then {
        $0.setImage(UIImage(named: "settings")!.getCopy(withSize: .square(size: 30), withColor: .white), for: UIControl.State.normal)
        $0.contentEdgeInsets = UIEdgeInsets(top: 4, left: 24, bottom: 24, right: 16)
        $0.accessibilityLabel = "App Settings"
    }

    // Outer button stack

    var upperButtonStack = UIStackView().then {
        $0.axis = .horizontal
        $0.spacing = 0
    }
    var modButton = UIButton(type: .custom).then {
        $0.setImage(UIImage(named: "mod")!.getCopy(withSize: .square(size: 30), withColor: ColorUtil.baseAccent), for: UIControl.State.normal)
        $0.contentEdgeInsets = UIEdgeInsets(top: 16, left: 8, bottom: 8, right: 8)
        $0.accessibilityLabel = "Mod Queue"
    }
    var mailButton = UIButton(type: .custom).then {
        $0.setImage(UIImage(named: "messages")!.getCopy(withSize: .square(size: 30), withColor: ColorUtil.baseAccent), for: UIControl.State.normal)
        $0.contentEdgeInsets = UIEdgeInsets(top: 16, left: 16, bottom: 8, right: 8)
        $0.accessibilityLabel = "Inbox"
    }
    var switchAccountsButton = UIButton(type: .custom).then {
        $0.setImage(UIImage(named: "user")!.getCopy(withSize: .square(size: 30), withColor: ColorUtil.baseAccent), for: UIControl.State.normal)
        $0.contentEdgeInsets = UIEdgeInsets(top: 16, left: 8, bottom: 8, right: 16)
        $0.accessibilityLabel = "Switch Accounts"
    }

    var mailBadge = BadgeSwift().then {
        $0.insets = CGSize(width: 3, height: 3)
        $0.font = UIFont.systemFont(ofSize: 11)
        $0.textColor = UIColor.white
        $0.badgeColor = UIColor.red
        $0.shadowOpacityBadge = 0
        $0.text = "0"
    }

    var modBadge = BadgeSwift().then {
        $0.insets = CGSize(width: 3, height: 3)
        $0.font = UIFont.systemFont(ofSize: 11)
        $0.textColor = UIColor.white
        $0.badgeColor = UIColor.red
        $0.shadowOpacityBadge = 0
        $0.text = "0"
    }

    // Content

    var accountNameLabel = UILabel().then {
        $0.font = FontGenerator.boldFontOfSize(size: 28, submission: false)
        $0.textColor = ColorUtil.theme.fontColor
        $0.numberOfLines = 1
        $0.adjustsFontSizeToFitWidth = true
        $0.minimumScaleFactor = 0.5
        $0.baselineAdjustment = UIBaselineAdjustment.alignCenters
    }

    var accountAgeLabel = UILabel().then {
        $0.font = FontGenerator.fontOfSize(size: 12, submission: false)
        $0.textColor = ColorUtil.theme.fontColor
        $0.numberOfLines = 1
        $0.text = ""
    }

    var accountImageView = UIImageView().then {
<<<<<<< HEAD
        $0.backgroundColor = ColorUtil.theme.backgroundColor
=======
        $0.backgroundColor = ColorUtil.theme.foregroundColor
>>>>>>> abead19a
        $0.contentMode = .scaleAspectFit
        if #available(iOS 11.0, *) {
            $0.accessibilityIgnoresInvertColors = true
        }
        if !SettingValues.flatMode {
            $0.elevate(elevation: 2.0)
            $0.layer.cornerRadius = 10
            $0.clipsToBounds = true
        }
    }

    var header = AccountHeaderView()

    var emptyStateLabel = UILabel().then {
        $0.numberOfLines = 0
        $0.textColor = ColorUtil.theme.fontColor
        $0.textAlignment = .center
        $0.attributedText = {
            var font = UIFont.boldSystemFont(ofSize: 20)
            let attributedString = NSMutableAttributedString.init(string: "You are logged out.\n", attributes: [NSAttributedString.Key.font: font])
            attributedString.append(NSMutableAttributedString.init(string: "Tap here to sign in!", attributes: [NSAttributedString.Key.font: font.makeBold()]))
            return attributedString
        }()
    }

    override func viewDidLoad() {
        super.viewDidLoad()

        setupViews()
        setupConstraints()
        setupActions()

        NotificationCenter.default.addObserver(self, selector: #selector(onAccountChangedNotificationPosted), name: .onAccountChanged, object: nil)
        NotificationCenter.default.addObserver(self, selector: #selector(onAccountChangedToGuestNotificationPosted), name: .onAccountChangedToGuest, object: nil)
        NotificationCenter.default.addObserver(self, selector: #selector(onAccountMailCountChanged), name: .onAccountMailCountChanged, object: nil)

        interactionController = CurrentAccountDismissInteraction(viewController: self)

        configureForCurrentAccount()
    }
    
    var setStyle: UIStatusBarStyle = .default {
        didSet {
            setNeedsStatusBarAppearanceUpdate()
        }
    }
    
    override var preferredStatusBarStyle: UIStatusBarStyle {
        return setStyle
    }

    override func viewWillAppear(_ animated: Bool) {
        super.viewWillAppear(animated)

        // Focus the account label
        UIAccessibility.post(notification: UIAccessibility.Notification.layoutChanged, argument: accountNameLabel)

        updateMailBadge()
        updateModBadge()
        setStyle = .lightContent
    }

    override func viewWillDisappear(_ animated: Bool) {
        setStyle = SettingValues.reduceColor && ColorUtil.theme.isLight ? .default : .lightContent
    }
}

// MARK: - Setup
extension CurrentAccountViewController {
    func setupViews() {

        view.addSubview(backgroundView)

        view.addSubview(closeButton)
        view.addSubview(settingsButton)

        view.addSubview(upperButtonStack)
        upperButtonStack.addArrangedSubviews(mailButton, modButton, switchAccountsButton)

        mailButton.addSubview(mailBadge)
        modButton.addSubview(modBadge)

        view.addSubview(contentView)
        contentView.addSubview(accountImageView)
        contentView.addSubview(accountNameLabel)
        contentView.addSubview(accountAgeLabel)

        contentView.addSubview(header)
        header.delegate = self

        contentView.addSubview(emptyStateLabel)

        contentView.addSubview(spinner)

    }

    func setupConstraints() {

        backgroundView.edgeAnchors == view.edgeAnchors

        if #available(iOS 11, *) {
            closeButton.topAnchor == view.safeTopAnchor
            closeButton.leftAnchor == view.safeLeftAnchor
            
            settingsButton.topAnchor == view.safeTopAnchor
            settingsButton.rightAnchor == view.safeRightAnchor
        } else {
            closeButton.topAnchor == view.safeTopAnchor + 24
            closeButton.leftAnchor == view.safeLeftAnchor
            
            settingsButton.topAnchor == view.safeTopAnchor + 24
            settingsButton.rightAnchor == view.safeRightAnchor
        }

        upperButtonStack.leftAnchor == accountImageView.rightAnchor
        upperButtonStack.bottomAnchor == contentView.topAnchor

        contentView.horizontalAnchors == view.horizontalAnchors
        contentView.bottomAnchor == view.bottomAnchor

        accountImageView.leftAnchor == contentView.safeLeftAnchor + 20
        accountImageView.centerYAnchor == contentView.topAnchor
        accountImageView.sizeAnchors == CGSize.square(size: 100)

        accountNameLabel.topAnchor == contentView.topAnchor + 8
        accountNameLabel.leftAnchor == accountImageView.rightAnchor + 20
        accountNameLabel.rightAnchor == contentView.rightAnchor - 20

        accountAgeLabel.leftAnchor == accountNameLabel.leftAnchor
        accountAgeLabel.topAnchor == accountNameLabel.bottomAnchor

        header.topAnchor == accountAgeLabel.bottomAnchor + 22
        header.horizontalAnchors == contentView.safeHorizontalAnchors + 20
        header.bottomAnchor == contentView.safeBottomAnchor - 16

        spinner.centerAnchors == header.centerAnchors

        mailBadge.centerYAnchor == mailButton.centerYAnchor - 10
        mailBadge.centerXAnchor == mailButton.centerXAnchor + 16

        modBadge.centerYAnchor == modButton.centerYAnchor - 10
        modBadge.centerXAnchor == modButton.centerXAnchor + 16

        emptyStateLabel.edgeAnchors == header.edgeAnchors
    }

    func setupActions() {
        closeButton.addTarget(self, action: #selector(didRequestClose), for: .touchUpInside)
        settingsButton.addTarget(self, action: #selector(settingsButtonPressed), for: .touchUpInside)

        mailButton.addTarget(self, action: #selector(mailButtonPressed), for: .touchUpInside)
        modButton.addTarget(self, action: #selector(modButtonPressed), for: .touchUpInside)
        switchAccountsButton.addTarget(self, action: #selector(switchAccountsButtonPressed), for: .touchUpInside)

        let emptyStateLabelTap = UITapGestureRecognizer(target: self, action: #selector(emptyStateLabelTapped))
        emptyStateLabel.addGestureRecognizer(emptyStateLabelTap)

        let recognizer = UITapGestureRecognizer(target: self, action: #selector(didRequestClose))
        backgroundView.addGestureRecognizer(recognizer)
    }

    func configureForCurrentAccount() {

        updateMailBadge()
        updateModBadge()

        if AccountController.current != nil {
            accountImageView.sd_setImage(with: URL(string: AccountController.current!.image.decodeHTML()), placeholderImage: UIImage(named: "profile")?.getCopy(withColor: ColorUtil.theme.fontColor), options: [.allowInvalidSSLCertificates]) {[weak self] (image, _, _, _) in
                guard let strongSelf = self else { return }
                strongSelf.accountImageView.image = image
            }
        } else {
            accountImageView.image = UIImage(named: "profile")?.getCopy(withColor: ColorUtil.theme.fontColor)
        }
        setEmptyState(!AccountController.isLoggedIn, animate: true)

        let accountName = SettingValues.nameScrubbing ? "You" : AccountController.currentName.insertingZeroWidthSpacesBeforeCaptials()

        // Populate configurable UI elements here.
        accountNameLabel.attributedText = {
            let paragraphStyle = NSMutableParagraphStyle()
//            paragraphStyle.lineHeightMultiple = 0.8
            return NSAttributedString(
                string: accountName,
                attributes: [
                    NSAttributedString.Key.paragraphStyle: paragraphStyle,
                ]
            )
        }()
        
        accountNameLabel.addTapGestureRecognizer {
            [weak self] in
            guard let strongSelf = self else { return }
            strongSelf.accountHeaderView(strongSelf.header, didRequestProfilePageAtIndex: 0)
        }

        modButton.isHidden = !(AccountController.current?.isMod ?? false)

        if let account = AccountController.current {
            let creationDateString: String = {
                let creationDate = NSDate(timeIntervalSince1970: Double(account.created))
                let dateFormatter = DateFormatter()
                dateFormatter.dateFormat = DateFormatter.dateFormat(fromTemplate: "yyyyMMMMd", options: 0, locale: NSLocale.current)
                return dateFormatter.string(from: creationDate as Date)
            }()
            accountAgeLabel.text = "Created \(creationDateString)"
            header.setAccount(account)
            setLoadingState(false)
        } else {
            print("No account to show!")
        }
    }

    func setLoadingState(_ isOn: Bool) {
        if isOn {
            spinner.startAnimating()
        } else {
            spinner.stopAnimating()
        }

        UIView.animate(withDuration: 0.2) {
            self.header.alpha = isOn ? 0 : 1
            self.accountNameLabel.alpha = isOn ? 0 : 1
            self.accountAgeLabel.alpha = isOn ? 0 : 1
            self.upperButtonStack.isUserInteractionEnabled = !isOn
        }
    }

    func setEmptyState(_ isOn: Bool, animate: Bool) {
        func animationBlock() {
            self.upperButtonStack.alpha = isOn ? 0 : 1
            self.upperButtonStack.isUserInteractionEnabled = !isOn

            self.accountNameLabel.alpha = isOn ? 0 : 1
            self.accountAgeLabel.alpha = isOn ? 0 : 1

            self.header.alpha = isOn ? 0 : 1
            self.header.isUserInteractionEnabled = !isOn

            self.emptyStateLabel.alpha = isOn ? 1 : 0
            self.emptyStateLabel.isUserInteractionEnabled = isOn
        }
        if animate {
            UIView.animate(withDuration: 0.2) {
                animationBlock()
            }
        } else {
            animationBlock()
        }
    }

    func updateMailBadge() {
        if let account = AccountController.current {
            mailBadge.isHidden = !account.hasMail
            mailBadge.text = "\(account.inboxCount)"
        } else {
            mailBadge.isHidden = true
            mailBadge.text = ""
        }
    }

    func updateModBadge() {
        if let account = AccountController.current {
            modBadge.isHidden = !account.hasModMail
            // TODO: How do we know the mod mail count?
            modBadge.text = ""
        } else {
            modBadge.isHidden = true
            modBadge.text = ""
        }
    }
}

// MARK: - Actions
extension CurrentAccountViewController {
    @objc func didRequestClose() {
        self.dismiss(animated: true, completion: nil)
    }

    @objc func settingsButtonPressed(_ sender: UIButton) {
        self.dismiss(animated: true) {
            self.delegate?.currentAccountViewController(self, didRequestSettingsMenu: ())
        }
    }

    @objc func mailButtonPressed(_ sender: UIButton) {
        let vc = InboxViewController()
        let navVC = UINavigationController(rootViewController: vc)
        navVC.navigationBar.isTranslucent = false
        present(navVC, animated: true)
    }

    @objc func modButtonPressed(_ sender: UIButton) {
        let vc = ModerationViewController()
        let navVC = UINavigationController(rootViewController: vc)
        navVC.navigationBar.isTranslucent = false
        present(navVC, animated: true)
    }

    @objc func switchAccountsButtonPressed(_ sender: UIButton) {
        showSwitchAccountsMenu()
    }

    @objc func emptyStateLabelTapped() {
        showSwitchAccountsMenu()
    }
}

// MARK: - AccountHeaderViewDelegate
extension CurrentAccountViewController: AccountHeaderViewDelegate {
    func accountHeaderView(_ view: AccountHeaderView, didRequestProfilePageAtIndex index: Int) {
        let vc = ProfileViewController(name: AccountController.currentName)
        vc.openTo = index
        let navVC = UINavigationController(rootViewController: vc)
        navVC.navigationBar.isTranslucent = false
        present(navVC, animated: true)
    }
}

// MARK: - Account Switching
extension CurrentAccountViewController {
    func showSwitchAccountsMenu() {
        let optionMenu = BottomSheetActionController()
        optionMenu.headerData = "Accounts"

        for accountName in AccountController.names.unique().sorted() {
            if accountName != AccountController.currentName {
                optionMenu.addAction(Action(ActionData(title: "\(accountName)", image: UIImage(named: "profile")!.menuIcon()), style: .default, handler: { _ in
                    self.setLoadingState(true)
                    self.delegate?.currentAccountViewController(self, didRequestAccountChangeToName: accountName)
                }))
            } else {
                var action = Action(ActionData(title: "\(accountName) (current)", image: UIImage(named: "selected")!.menuIcon().getCopy(withColor: GMColor.green500Color())), style: .default, handler: nil)
                action.enabled = false
                optionMenu.addAction(action)
            }
        }

        if AccountController.isLoggedIn {
            optionMenu.addAction(Action(ActionData(title: "Browse as guest", image: UIImage(named: "hide")!.menuIcon()), style: .default, handler: { _ in
                self.setEmptyState(true, animate: false)
                self.delegate?.currentAccountViewController(self, didRequestGuestAccount: ())
            }))

            optionMenu.addAction(Action(ActionData(title: "Log out", image: UIImage(named: "delete")!.menuIcon().getCopy(withColor: GMColor.red500Color())), style: .default, handler: { _ in
                self.setEmptyState(true, animate: false)
                self.delegate?.currentAccountViewController(self, didRequestLogOut: ())
            }))

        }

        optionMenu.addAction(Action(ActionData(title: "Add a new account", image: UIImage(named: "add")!.menuIcon().getCopy(withColor: ColorUtil.baseColor)), style: .default, handler: { _ in
            self.delegate?.currentAccountViewController(self, didRequestNewAccount: ())
        }))

        present(optionMenu, animated: true, completion: nil)
    }
}

extension CurrentAccountViewController {
    // Called from AccountController when the account changes
    @objc func onAccountChangedNotificationPosted(_ notification: NSNotification) {
        DispatchQueue.main.async {
            self.configureForCurrentAccount()
        }
    }

    @objc func onAccountChangedToGuestNotificationPosted(_ notification: NSNotification) {
        DispatchQueue.main.async {
            self.configureForCurrentAccount()
        }
    }

    @objc func onAccountMailCountChanged(_ notification: NSNotification) {
        DispatchQueue.main.async {
            self.updateMailBadge()
        }
    }
}

// MARK: - Accessibility
extension CurrentAccountViewController {

    override func accessibilityPerformEscape() -> Bool {
        super.accessibilityPerformEscape()
        didRequestClose()
        return true
    }

    override var accessibilityViewIsModal: Bool {
        get {
            return true
        }
        set {}
    }
}

protocol AccountHeaderViewDelegate: AnyObject {
    func accountHeaderView(_ view: AccountHeaderView, didRequestProfilePageAtIndex index: Int)
}

class AccountHeaderView: UIView {

    weak var delegate: AccountHeaderViewDelegate?

    var commentKarmaLabel: UILabel = UILabel().then {
        $0.numberOfLines = 0
        $0.font = FontGenerator.fontOfSize(size: 12, submission: true)
        $0.textAlignment = .center
        $0.textColor = ColorUtil.theme.fontColor
        $0.accessibilityTraits = UIAccessibilityTraits.button
    }
    var postKarmaLabel: UILabel = UILabel().then {
        $0.numberOfLines = 0
        $0.font = FontGenerator.fontOfSize(size: 12, submission: true)
        $0.textAlignment = .center
        $0.textColor = ColorUtil.theme.fontColor
        $0.accessibilityTraits = UIAccessibilityTraits.button
    }

    var savedCell = UITableViewCell().then {
        $0.configure(text: "Saved Posts", imageName: "save", imageColor: GMColor.yellow500Color())
    }

    var likedCell = UITableViewCell().then {
        $0.configure(text: "Liked Posts", imageName: "upvote", imageColor: GMColor.orange500Color())
    }

    var detailsCell = UITableViewCell().then {
        $0.configure(text: "Your profile", imageName: "profile", imageColor: ColorUtil.theme.fontColor)
    }

    var infoStack = UIStackView().then {
        $0.spacing = 8
        $0.axis = .horizontal
        $0.distribution = .equalSpacing
    }

    var cellStack = UIStackView().then {
        $0.spacing = 2
        $0.axis = .vertical
    }

    override init(frame: CGRect) {
        super.init(frame: frame)

        addSubviews(infoStack, cellStack)
        infoStack.addArrangedSubviews(commentKarmaLabel, postKarmaLabel)
        cellStack.addArrangedSubviews(savedCell, likedCell, detailsCell)

        self.clipsToBounds = true

        setupAnchors()
        setupActions()

        setAccount(nil)
    }

    required init?(coder aDecoder: NSCoder) {
        fatalError("init(coder:) has not been implemented")
    }

    func setAccount(_ account: Account?) {
        commentKarmaLabel.attributedText = {
            let attrs = [NSAttributedString.Key.font: FontGenerator.boldFontOfSize(size: 16, submission: true)]
            let attributedString = NSMutableAttributedString(string: "\(account?.commentKarma.delimiter ?? "0")", attributes: attrs)
            let subt = NSMutableAttributedString(string: "\nCOMMENT KARMA")
            attributedString.append(subt)
            return attributedString
        }()

        postKarmaLabel.attributedText = {
            let attrs = [NSAttributedString.Key.font: FontGenerator.boldFontOfSize(size: 16, submission: true)]
            let attributedString = NSMutableAttributedString(string: "\(account?.linkKarma.delimiter ?? "0")", attributes: attrs)
            let subt = NSMutableAttributedString(string: "\nPOST KARMA")
            attributedString.append(subt)
            return attributedString
        }()
    }

    func setupAnchors() {
        infoStack.topAnchor == topAnchor
        infoStack.horizontalAnchors == horizontalAnchors

        cellStack.topAnchor == infoStack.bottomAnchor + 26
        cellStack.horizontalAnchors == horizontalAnchors

        savedCell.heightAnchor == 50
        detailsCell.heightAnchor == 50
        likedCell.heightAnchor == 50

        cellStack.bottomAnchor == bottomAnchor
    }

    func setupActions() {
        savedCell.addTapGestureRecognizer { [weak self] in
            guard let strongSelf = self else { return }
            strongSelf.delegate?.accountHeaderView(strongSelf, didRequestProfilePageAtIndex: 4)
        }
        likedCell.addTapGestureRecognizer { [weak self] in
            guard let strongSelf = self else { return }
            strongSelf.delegate?.accountHeaderView(strongSelf, didRequestProfilePageAtIndex: 3)
        }
        detailsCell.addTapGestureRecognizer { [weak self] in
            guard let strongSelf = self else { return }
            strongSelf.delegate?.accountHeaderView(strongSelf, didRequestProfilePageAtIndex: 0)
        }
        commentKarmaLabel.addTapGestureRecognizer { [weak self] in
            guard let strongSelf = self else { return }
            strongSelf.delegate?.accountHeaderView(strongSelf, didRequestProfilePageAtIndex: 2)
        }
        postKarmaLabel.addTapGestureRecognizer { [weak self] in
            guard let strongSelf = self else { return }
            strongSelf.delegate?.accountHeaderView(strongSelf, didRequestProfilePageAtIndex: 1)
        }
    }
}

// MARK: - Actions
extension AccountHeaderView {

}

// Styling
private extension UITableViewCell {
    func configure(text: String, imageName: String, imageColor: UIColor) {
        textLabel?.text = text
        imageView?.image = UIImage.init(named: imageName)?.menuIcon()
        imageView?.tintColor = imageColor

        accessoryType = .none
<<<<<<< HEAD
        backgroundColor = ColorUtil.theme.backgroundColor
=======
        backgroundColor = ColorUtil.theme.foregroundColor
>>>>>>> abead19a
        textLabel?.textColor = ColorUtil.theme.fontColor
        layer.cornerRadius = 5
        clipsToBounds = true
    }
}<|MERGE_RESOLUTION|>--- conflicted
+++ resolved
@@ -125,11 +125,7 @@
     }
 
     var accountImageView = UIImageView().then {
-<<<<<<< HEAD
-        $0.backgroundColor = ColorUtil.theme.backgroundColor
-=======
         $0.backgroundColor = ColorUtil.theme.foregroundColor
->>>>>>> abead19a
         $0.contentMode = .scaleAspectFit
         if #available(iOS 11.0, *) {
             $0.accessibilityIgnoresInvertColors = true
@@ -661,11 +657,7 @@
         imageView?.tintColor = imageColor
 
         accessoryType = .none
-<<<<<<< HEAD
-        backgroundColor = ColorUtil.theme.backgroundColor
-=======
         backgroundColor = ColorUtil.theme.foregroundColor
->>>>>>> abead19a
         textLabel?.textColor = ColorUtil.theme.fontColor
         layer.cornerRadius = 5
         clipsToBounds = true
