//
//  SettingValues.swift
//  Slide for Reddit
//
//  Created by Carlos Crane on 1/9/17.
//  Copyright © 2017 Haptic Apps. All rights reserved.
//

import Foundation
import reddift

class SettingValues {

    public static let pref_viewType = "VIEW_TYPE"
    public static let pref_hiddenFAB = "HIDDEN_FAB"
    public static let pref_defaultSorting = "DEFAULT_SORT"
    public static let pref_defaultTimePeriod = "DEFAULT_TIME"
    public static let pref_defaultCommentSorting = "DEFAULT_SORT_COMMENT"
    public static let pref_tintingMode = "TINTING_MODE"
    public static let pref_onlyTintOutside = "TINT_OUTSIDE"
    public static let pref_postViewMode = "POST_VIEW_MODE"
    public static let pref_pictureMode = "PICTURE_MODE"
    public static let pref_hideImageSelftext = "HIDE_IMAGE_SELFTEXT"
    public static let pref_abbreviateScores = "ABBREVIATE_SCORES"
    public static let pref_commentCountLastVisit = "COMMENT_COUNT_LAST_VISIT"
    public static let pref_rightThumbnail = "RIGHT_ALIGNED_THUMBNAIL"
    public static let pref_enlargeLinks = "ENLARGE_LINKS"
    public static let pref_showLinkContentType = "SHOW_LINK_CONTENT_TYPE"
    public static let pref_commentFontSize = "COMMENT_FONT_SIZE"
    public static let pref_postFontSize = "POST_FONT_SIZE"
    public static let pref_internalGifView = "INTERNAL_GIF_VIEW"
    public static let pref_internalAlbumView = "INTERNAL_ALBUM_VIEW"
    public static let pref_internalImageView = "INTERNAL_IMAGE_VIEW"
    public static let pref_forceExternalBrowserLinks = "TO_OPEN_EXTERNALLY"
    public static let pref_saveHistory = "SAVE_HISTORY"
    public static let pref_saveNSFWHistory = "SAVE_HISTORY_NSFW"
    public static let pref_markReadOnScroll = "MARK_READ_ON_SCROLL"
    public static let pref_upvotePercentage = "UPVOTE_PERCENTAGE"
    public static let pref_largerThumbnail = "LARGER_THUMBNAIL"
    public static let pref_scoreInTitle = "SCORE_IN_TITLE"
    public static let pref_dataSavingEnabled = "DATA_SAVING_ENABLED"
    public static let pref_dataSavingDisableWifi = "DATA_SAVING_D_WIFI"
    public static let pref_loadContentHQ = "LOAD_CONTENT_HQ"
    public static let pref_lqLow = "LQ_LOW"
    public static let pref_noImg = "NO_IMAGES"
    public static let pref_nsfwEnabled = "NSFW_ENABLED"
    public static let pref_nsfwPreviews = "NSFW_PREVIEWS"
    public static let pref_hideNSFWCollection = "NSFW_COLLECTION"
    public static let pref_domainInInfo = "DOMAIN_INFO"
    public static let pref_disableNavigationBar = "DISABLE_NAV"
    public static let pref_disableColor = "DISABLE_COLOR"
    public static let pref_collapseDefault = "COLLAPSE_DEFAULT"
    public static let pref_volumeButtonNavigation = "VOLUME_NAV"
    public static let pref_leftThumbnail = "LEFT_THUMB"
    public static let pref_hideButton = "HIDE_BUTTON"
    public static let pref_saveButton = "SAVE_BUTTON"
    public static let pref_internalYouTube = "INTERNAL_YOUTUBE"
    public static let pref_multiColumn = "MULTI_COLUMN"
    public static let pref_showFirstParagraph = "FIRST_P"
    public static let pref_swapLongPress = "SWAP_LONG_PRESS"
    public static let pref_collapseFully = "COLLAPSE_FULLY"
    public static let pref_highlightOp = "HIGHLIGHT_OP"
    public static let pref_smallTag = "SMALLER_TAG"
    public static let pref_biometrics = "BIOMETRICS"
    public static let pref_safariVC = "SAFARIVC"
    public static let pref_fabType = "FABTYPE"
    public static let pref_nightStartH = "NIGHTSH"
    public static let pref_nightStartM = "NIGHTSM"
    public static let pref_nightEndH = "NIGHTEH"
    public static let pref_nightEndM = "NIGHTEM"
    public static let pref_nightTheme = "NIGHTTHEME"
    public static let pref_nightMode = "NIGHT_ENABLED"
    public static let pref_multiColumnCount = "MULTICOLUMN_COUNT"
    public static let pref_nameScrubbing = "NAME_SCRUBBING"
    public static let pref_autoCache = "AUTO_CACHE"
    public static let pref_pro = "PRO_ENABLED"
    public static let pref_pinToolbar = "PIN_TOOLBAR"
    public static let pref_commentTwoSwipe = "COMMENT_GESTURES"
    public static let pref_commentActionLeft = "COMMENT_LEFT"
    public static let pref_commentActionRight = "COMMENT_RIGHT"
    public static let pref_commentActionDoubleTap = "COMMENT_DOUBLE_TAP"
    public static let pref_submissionActionDoubleTap = "SUBMISSION_DOUBLE_TAP"
    public static let pref_commentFullScreen = "COMMENT_FULLSCREEN"
    public static let pref_hapticFeedback = "HAPTIC_FEEDBACK"
    public static let pref_postImageMode = "POST_IMAGE_MODE"
    public static let pref_linkAlwaysThumbnail = "LINK_ALWAYS_THUMBNAIL"
    public static let pref_actionbarMode = "ACTIONBAR_MODE"
<<<<<<< HEAD
    public static let pref_flatMode = "FLAT_MODE"
=======
    public static let pref_bottomBarHidden = "BOTTOM_BAR_HIDDEN"
>>>>>>> 740bdf40

    public static var commentActionRight = CommentAction.UPVOTE
    public static var commentActionLeft = CommentAction.DOWNVOTE
    public static var commentActionDoubleTap = CommentAction.NONE
    public static var submissionActionDoubleTap = CommentAction.NONE

    public static var viewType = true
    public static var commentTwoSwipe = true
    public static var hiddenFAB = true
    public static var upvotePercentage = true
    public static var defaultSorting = LinkSortType.hot
    public static var defaultTimePeriod = TimeFilterWithin.day
    public static var defaultCommentSorting = CommentSort.confidence
    public static var tintingMode = "TINTING_MODE"
    public static var onlyTintOutside = false
    public static var postViewMode = PostViewType.LIST
    public static var postImageMode = PostImageMode.CROPPED_IMAGE
    public static var actionBarMode = ActionBarMode.FULL
    public static var flatMode = false
    public static var fabType = FabType.HIDE_READ
    public static var pictureMode = "PICTURE_MODE"
    public static var hideImageSelftext = false
    public static var abbreviateScores = true
    public static var commentCountLastVisit = true
    public static var rightThumbnail = true
    public static var multiColumnCount = 2
    public static var nameScrubbing = true
    public static var autoCache = false
    public static var pinToolbar = false
    public static var hapticFeedback = true

    public static var enlargeLinks = true
    public static var noImages = false
    public static var showLinkContentType = true
    public static var internalGifView = true
    public static var scoreInTitle = false
    public static var internalAlbumView = true
    public static var internalImageView = true
    public static var forceExternalBrowserLinks: [String] = []
    public static var saveHistory = true
    public static var saveNSFWHistory = false
    public static var markReadOnScroll = false
    public static var dataSavingEnabled = true
    public static var loadContentHQ = false
    public static var dataSavingDisableWiFi = false
    public static var postFontOffset = -4
    public static var commentFontOffset = -4
    public static var largerThumbnail = true
    public static var isPro = true
    public static var lqLow = true
    public static var nsfwEnabled = false
    public static var nsfwPreviews = false
    public static var hideNSFWCollection = false
    public static var domainInInfo = false
    public static var disableNavigationBar = false
    public static var disableColor = false
    public static var collapseDefault = false
    public static var volumeButtonNavigation = false
    public static var leftThumbnail = false
    public static var hideButton = false
    public static var saveButton = false
    public static var internalYouTube = true
    public static var multiColumn = false
    public static var showFirstParagraph = true
    public static var swapLongPress = false
    public static var collapseFully = true
    public static var highlightOp = true
    public static var smallerTag = true
    public static var biometrics = true
    public static var safariVC = true
    public static var nightStart = 1
    public static var nightStartMin = 0
    public static var nightEnd = 5
    public static var nightEndMin = 0
    public static var nightModeEnabled = false
    public static var nightTheme = ColorUtil.Theme.DARK
    public static var commentFullScreen = true
    public static var linkAlwaysThumbnail = false
    public static var bottomBarHidden = true

    enum PostViewType: String {
        case LIST = "list"
        case COMPACT = "compact"
        case CARD = "card"
        case CENTER = "center"
    }
    
    enum PostImageMode: String {
        case FULL_IMAGE = "full"
        case CROPPED_IMAGE = "cropped"
        case THUMBNAIL = "thumbnail"
    }

    enum ActionBarMode: String {
        case NONE = "none"
        case FULL = "full"
        case SIDE = "side"
        case SIDE_RIGHT = "right"
        
        func isSide() -> Bool {
            return self == .SIDE || self == .SIDE_RIGHT
        }
    }

    public static func getLinkSorting(forSubreddit: String) -> LinkSortType {
        if let sorting = UserDefaults.standard.string(forKey: forSubreddit + "Sorting") {
            for s in LinkSortType.cases {
                if (s.path == sorting) {
                    return s
                }
            }
        }
        return defaultSorting
    }

    public static func getTimePeriod(forSubreddit: String) -> TimeFilterWithin {
        if let time = UserDefaults.standard.string(forKey: forSubreddit + "Time") {
            for t in TimeFilterWithin.cases {
                if (t.param == time) {
                    return t
                }
            }
        }
        return defaultTimePeriod
    }

    public static func setSubSorting(forSubreddit: String, linkSorting: LinkSortType, timePeriod: TimeFilterWithin) {
        UserDefaults.standard.set(linkSorting.path, forKey: forSubreddit + "Sorting")
        UserDefaults.standard.set(timePeriod.param, forKey: forSubreddit + "Time")
        UserDefaults.standard.synchronize()
    }

    public static func initialize() {
        let settings = UserDefaults.standard
        SettingValues.saveNSFWHistory = settings.bool(forKey: SettingValues.pref_saveNSFWHistory)
        SettingValues.saveHistory = settings.object(forKey: SettingValues.pref_saveHistory) == nil ? true : settings.bool(forKey: SettingValues.pref_saveHistory)
        SettingValues.multiColumn = settings.object(forKey: SettingValues.pref_multiColumn) == nil ? false : settings.bool(forKey: SettingValues.pref_multiColumn)
        
        var columns = Int(round(UIApplication.shared.statusBarView!.frame.size.width / CGFloat(320)))
        if(columns == 0){
            columns = 1
        }
        SettingValues.multiColumnCount = settings.object(forKey: SettingValues.pref_multiColumnCount) == nil ? columns : settings.integer(forKey: SettingValues.pref_multiColumnCount)
        SettingValues.highlightOp = settings.object(forKey: SettingValues.pref_highlightOp) == nil ? true : settings.bool(forKey: SettingValues.pref_highlightOp)

        var basePath = settings.string(forKey: SettingValues.pref_defaultSorting)
        for sort in LinkSortType.cases {
            if(sort.path == basePath){
                SettingValues.defaultSorting = sort
                break
            }
        }

        SettingValues.hapticFeedback = settings.object(forKey: SettingValues.pref_hapticFeedback) == nil ? true : settings.bool(forKey: SettingValues.pref_hapticFeedback)

        basePath = settings.string(forKey: SettingValues.pref_defaultTimePeriod)
        for time in TimeFilterWithin.cases {
            if(time.param == basePath){
                SettingValues.defaultTimePeriod = time
                break
            }
        }

        SettingValues.postFontOffset = settings.object(forKey: SettingValues.pref_postFontSize) == nil ? 0 : settings.integer(forKey: SettingValues.pref_postFontSize)
        SettingValues.commentFontOffset = settings.object(forKey: SettingValues.pref_commentFontSize) == nil ? 0 : settings.integer(forKey: SettingValues.pref_commentFontSize)

        if let time = UserDefaults.standard.string(forKey: pref_defaultTimePeriod) {
            for t in TimeFilterWithin.cases {
                if (t.param == time) {
                    defaultTimePeriod = t
                    break
                }
            }
        }

        if let sort = UserDefaults.standard.string(forKey: pref_defaultTimePeriod) {
            for t in LinkSortType.cases {
                if (t.path == sort) {
                    defaultSorting = t
                    break
                }
            }
        }

        if let sort = UserDefaults.standard.string(forKey: pref_defaultCommentSorting) {
            for t in CommentSort.cases {
                if (t.path == sort) {
                    defaultCommentSorting = t
                    break
                }
            }
        }

        SettingValues.smallerTag = settings.bool(forKey: SettingValues.pref_smallTag)
        SettingValues.markReadOnScroll = settings.bool(forKey: SettingValues.pref_markReadOnScroll)
        SettingValues.nsfwPreviews = settings.bool(forKey: SettingValues.pref_nsfwPreviews)
        SettingValues.swapLongPress = settings.bool(forKey: SettingValues.pref_swapLongPress)
        SettingValues.domainInInfo = settings.bool(forKey: SettingValues.pref_domainInInfo)
        SettingValues.showFirstParagraph = settings.object(forKey: SettingValues.pref_showFirstParagraph) == nil ? true : settings.bool(forKey: SettingValues.pref_showFirstParagraph)
        SettingValues.disableNavigationBar = settings.bool(forKey: SettingValues.pref_disableNavigationBar)
        SettingValues.disableColor = settings.bool(forKey: SettingValues.pref_disableColor)
        SettingValues.collapseDefault = settings.bool(forKey: SettingValues.pref_collapseDefault)
        SettingValues.volumeButtonNavigation = settings.bool(forKey: SettingValues.pref_volumeButtonNavigation)
        SettingValues.collapseFully = settings.bool(forKey: SettingValues.pref_collapseFully)
        SettingValues.autoCache = settings.bool(forKey: SettingValues.pref_autoCache)
        SettingValues.leftThumbnail = settings.bool(forKey: SettingValues.pref_leftThumbnail)
        SettingValues.biometrics = settings.bool(forKey: SettingValues.pref_biometrics)
        SettingValues.enlargeLinks = settings.object(forKey: SettingValues.pref_enlargeLinks) == nil ? true : settings.bool(forKey: SettingValues.pref_enlargeLinks)
        SettingValues.commentFullScreen = settings.object(forKey: SettingValues.pref_commentFullScreen) == nil ? true : settings.bool(forKey: SettingValues.pref_commentFullScreen)
        SettingValues.showLinkContentType = settings.object(forKey: SettingValues.pref_showLinkContentType) == nil ? true : settings.bool(forKey: SettingValues.pref_showLinkContentType)
        SettingValues.nameScrubbing = settings.bool(forKey: SettingValues.pref_nameScrubbing)
        SettingValues.hiddenFAB = settings.bool(forKey: SettingValues.pref_hiddenFAB)
        SettingValues.isPro = settings.bool(forKey: SettingValues.pref_pro)
        SettingValues.pinToolbar = settings.bool(forKey: SettingValues.pref_pinToolbar)
        SettingValues.linkAlwaysThumbnail = settings.object(forKey: SettingValues.pref_linkAlwaysThumbnail) == nil ? true : settings.bool(forKey: SettingValues.pref_linkAlwaysThumbnail)
        SettingValues.bottomBarHidden = settings.bool(forKey: SettingValues.pref_bottomBarHidden)

        SettingValues.dataSavingEnabled = settings.bool(forKey: SettingValues.pref_dataSavingEnabled)
        SettingValues.dataSavingDisableWiFi = settings.bool(forKey: SettingValues.pref_dataSavingDisableWifi)
        SettingValues.loadContentHQ = settings.bool(forKey: SettingValues.pref_loadContentHQ)
        SettingValues.noImages = settings.bool(forKey: SettingValues.pref_noImg)
        SettingValues.lqLow = settings.bool(forKey: SettingValues.pref_lqLow)
        SettingValues.commentTwoSwipe = settings.object(forKey: SettingValues.pref_commentTwoSwipe) == nil ? true : settings.bool(forKey: SettingValues.pref_commentTwoSwipe)
        SettingValues.saveButton = settings.object(forKey: SettingValues.pref_saveButton) == nil ? true : settings.bool(forKey: SettingValues.pref_saveButton)
        SettingValues.hideButton = settings.bool(forKey: SettingValues.pref_hideButton)
        SettingValues.nightModeEnabled = settings.bool(forKey: SettingValues.pref_nightMode)
        SettingValues.nightStart = settings.object(forKey: SettingValues.pref_nightStartH) == nil ? 9 : settings.integer(forKey: SettingValues.pref_nightStartH)
        SettingValues.nightStartMin = settings.object(forKey: SettingValues.pref_nightStartH) == nil ? 0 : settings.integer(forKey: SettingValues.pref_nightStartM)
        SettingValues.nightEnd = settings.object(forKey: SettingValues.pref_nightStartH) == nil ? 5 : settings.integer(forKey: SettingValues.pref_nightEndH)
        SettingValues.nightEndMin = settings.object(forKey: SettingValues.pref_nightStartH) == nil ? 0 : settings.integer(forKey: SettingValues.pref_nightEndM)
        if let name = UserDefaults.standard.string(forKey: SettingValues.pref_nightTheme) {
            if let t = ColorUtil.Theme(rawValue: name) {
                SettingValues.nightTheme = t
            }
        }

        SettingValues.largerThumbnail = settings.object(forKey: SettingValues.pref_largerThumbnail) == nil ? true : settings.bool(forKey: SettingValues.pref_largerThumbnail)
        SettingValues.viewType = settings.bool(forKey: SettingValues.pref_viewType)
        SettingValues.abbreviateScores = settings.bool(forKey: SettingValues.pref_abbreviateScores)
        SettingValues.scoreInTitle = settings.bool(forKey: SettingValues.pref_scoreInTitle)
        SettingValues.postViewMode = PostViewType.init(rawValue: settings.string(forKey: SettingValues.pref_postViewMode) ?? "card") ?? .CARD
        SettingValues.actionBarMode = ActionBarMode.init(rawValue: settings.string(forKey: SettingValues.pref_actionbarMode) ?? "full") ?? .FULL
        SettingValues.flatMode = settings.bool(forKey: SettingValues.pref_flatMode)
        SettingValues.postImageMode = PostImageMode.init(rawValue: settings.string(forKey: SettingValues.pref_postImageMode) ?? "cropped") ?? .CROPPED_IMAGE
        SettingValues.fabType = FabType.init(rawValue: settings.string(forKey: SettingValues.pref_fabType) ?? "hide") ?? .HIDE_READ
        
        SettingValues.commentActionLeft = CommentAction.init(rawValue: settings.string(forKey: SettingValues.pref_commentActionLeft) ?? "downvote")!
        SettingValues.commentActionRight = CommentAction.init(rawValue: settings.string(forKey: SettingValues.pref_commentActionRight) ?? "upvote")!
        SettingValues.commentActionDoubleTap = CommentAction.init(rawValue: settings.string(forKey: SettingValues.pref_commentActionDoubleTap) ?? "none")!
        SettingValues.submissionActionDoubleTap = CommentAction.init(rawValue: settings.string(forKey: SettingValues.pref_submissionActionDoubleTap) ?? "none")!

        SettingValues.internalImageView = settings.object(forKey: SettingValues.pref_internalImageView) == nil ? true : settings.bool(forKey: SettingValues.pref_internalImageView)
        SettingValues.internalGifView = settings.object(forKey: SettingValues.pref_internalGifView) == nil ? true : settings.bool(forKey: SettingValues.pref_internalGifView)
        SettingValues.internalAlbumView = settings.object(forKey: SettingValues.pref_internalAlbumView) == nil ? true : settings.bool(forKey: SettingValues.pref_internalAlbumView)
        SettingValues.internalYouTube = settings.object(forKey: SettingValues.pref_internalYouTube) == nil ? true : settings.bool(forKey: SettingValues.pref_internalYouTube)

    }

    public static func doneVersion() -> Bool {
        let settings = UserDefaults.standard
        return settings.object(forKey: Bundle.main.releaseVersionNumber!) != nil
    }

    public static func showVersionDialog(_ title: String, _ permalink: String, parentVC: UIViewController){
        let settings = UserDefaults.standard
        settings.set(true, forKey: Bundle.main.releaseVersionNumber!)
        settings.set(title, forKey: "vtitle")
        settings.set(permalink, forKey: "vlink")
        settings.synchronize()
        let finalTitle = title + "\nTap to view Changelog"
        
        BannerUtil.makeBanner(text: finalTitle, color: GMColor.green500Color(), seconds: 7, context: parentVC, top: true, callback: {
            VCPresenter.openRedditLink(permalink, parentVC.navigationController, parentVC)
        })
    }
    
    public enum CommentAction: String {
        public static let cases: [CommentAction] = [.UPVOTE, .DOWNVOTE, .MENU, .SAVE, .NONE]
        
        case UPVOTE = "upvote"
        case DOWNVOTE = "downvote"
        case MENU = "menu"
        case COLLAPSE = "collapse"
        case SAVE = "save"
        case NONE = "none"
        
        func getTitle() -> String {
            switch(self){
            case .COLLAPSE :
                return "Collapse parent"
            case .UPVOTE:
                return "Upvote"
            case .DOWNVOTE:
                return "Downvote"
            case .SAVE:
                return "Save"
            case .MENU:
                return "Comment menu"
            case .NONE:
                return "Disabled"
            }
        }
        
        func getPhoto() -> String {
            switch (self) {
            case .COLLAPSE :
                return "down"
            case .UPVOTE:
                return "upvote"
            case .DOWNVOTE:
                return "downvote"
            case .SAVE:
                return "save"
            case .MENU:
                return "moreh"
            case .NONE:
                return "close"
            }
        }
        
        func getColor() -> UIColor {
            switch (self) {
            case .COLLAPSE :
                return ColorUtil.backgroundColor
            case .UPVOTE:
                return ColorUtil.upvoteColor
            case .DOWNVOTE:
                return ColorUtil.downvoteColor
            case .SAVE:
                return GMColor.yellow500Color()
            case .MENU:
                return ColorUtil.baseAccent
            case .NONE:
                return GMColor.red500Color()
            }
        }
    }

    public enum FabType: String {

        public static let cases: [FabType] = [.HIDE_READ, .SHADOWBOX, .NEW_POST, .SIDEBAR, .GALLERY]

        case HIDE_READ = "hide"
        case SHADOWBOX = "shadowbox"
        case NEW_POST = "newpost"
        case SIDEBAR = "sidebar"
        case GALLERY = "gallery"

        func getPhoto() -> String {
            switch (self) {
            case .HIDE_READ:
                return "hide"
            case .NEW_POST:
                return "edit"
            case .SHADOWBOX:
                return "shadowbox"
            case .SIDEBAR:
                return "info"
            case .GALLERY:
                return "image"
            }
        }

        func getTitle() -> String {
            switch (self){
            case .HIDE_READ:
                return "Hide read"
            case .NEW_POST:
                return "New submission"
            case .SHADOWBOX:
                return "Shadowbox"
            case .SIDEBAR:
                return "Sidebar"
            case .GALLERY:
                 return "Gallery"
            }
        }

    }

}<|MERGE_RESOLUTION|>--- conflicted
+++ resolved
@@ -85,11 +85,8 @@
     public static let pref_postImageMode = "POST_IMAGE_MODE"
     public static let pref_linkAlwaysThumbnail = "LINK_ALWAYS_THUMBNAIL"
     public static let pref_actionbarMode = "ACTIONBAR_MODE"
-<<<<<<< HEAD
     public static let pref_flatMode = "FLAT_MODE"
-=======
     public static let pref_bottomBarHidden = "BOTTOM_BAR_HIDDEN"
->>>>>>> 740bdf40
 
     public static var commentActionRight = CommentAction.UPVOTE
     public static var commentActionLeft = CommentAction.DOWNVOTE
