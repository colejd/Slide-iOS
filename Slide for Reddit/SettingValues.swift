--- conflicted
+++ resolved
@@ -443,19 +443,7 @@
         SettingValues.flatMode = settings.bool(forKey: SettingValues.pref_flatMode)
         SettingValues.postImageMode = PostImageMode.init(rawValue: settings.string(forKey: SettingValues.pref_postImageMode) ?? "full") ?? .CROPPED_IMAGE
         SettingValues.fabType = FabType.init(rawValue: settings.string(forKey: SettingValues.pref_fabType) ?? "hide") ?? .HIDE_READ
-<<<<<<< HEAD
         SettingValues.commentGesturesMode = CommentGesturesMode.init(rawValue: settings.string(forKey: SettingValues.pref_commentGesturesMode) ?? "none") ?? .NONE
-
-        SettingValues.commentActionRightLeft = CommentAction.init(rawValue: settings.string(forKey: SettingValues.pref_commentActionRightLeft) ?? "downvote")!
-        SettingValues.commentActionRightRight = CommentAction.init(rawValue: settings.string(forKey: SettingValues.pref_commentActionRightRight) ?? "upvote")!
-        SettingValues.commentActionLeftLeft = CommentAction.init(rawValue: settings.string(forKey: SettingValues.pref_commentActionLeftLeft) ?? "collapse")!
-        SettingValues.commentActionLeftRight = CommentAction.init(rawValue: settings.string(forKey: SettingValues.pref_commentActionLeftRight) ?? "menu")!
-
-        SettingValues.commentActionDoubleTap = CommentAction.init(rawValue: settings.string(forKey: SettingValues.pref_commentActionDoubleTap) ?? "none")!
-        SettingValues.submissionActionDoubleTap = SubmissionAction.init(rawValue: settings.string(forKey: SettingValues.pref_submissionActionDoubleTap) ?? "none")!
-        SettingValues.submissionActionRight = SubmissionAction.init(rawValue: settings.string(forKey: SettingValues.pref_submissionActionRight) ?? "upvote")!
-        SettingValues.submissionActionLeft = SubmissionAction.init(rawValue: settings.string(forKey: SettingValues.pref_submissionActionLeft) ?? "downvote")!
-=======
         
         SettingValues.commentActionRightLeft = CommentAction.init(rawValue: settings.string(forKey: SettingValues.pref_commentActionRightLeft) ?? "downvote") ?? .DOWNVOTE
         SettingValues.commentActionRightRight = CommentAction.init(rawValue: settings.string(forKey: SettingValues.pref_commentActionRightRight) ?? "upvote") ?? .UPVOTE
@@ -466,7 +454,6 @@
         SettingValues.submissionActionDoubleTap = SubmissionAction.init(rawValue: settings.string(forKey: SettingValues.pref_submissionActionDoubleTap) ?? "none") ?? .NONE
         SettingValues.submissionActionRight = SubmissionAction.init(rawValue: settings.string(forKey: SettingValues.pref_submissionActionRight) ?? "upvote") ?? .UPVOTE
         SettingValues.submissionActionLeft = SubmissionAction.init(rawValue: settings.string(forKey: SettingValues.pref_submissionActionLeft) ?? "downvote") ?? .DOWNVOTE
->>>>>>> d1a71963
 
         SettingValues.internalImageView = settings.object(forKey: SettingValues.pref_internalImageView) == nil ? true : settings.bool(forKey: SettingValues.pref_internalImageView)
         SettingValues.internalGifView = settings.object(forKey: SettingValues.pref_internalGifView) == nil ? true : settings.bool(forKey: SettingValues.pref_internalGifView)
