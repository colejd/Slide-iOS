--- conflicted
+++ resolved
@@ -241,11 +241,7 @@
         let c = tableView.dequeueReusableCell(withIdentifier: "sub", for: indexPath) as! SubredditCellView
         c.setSubreddit(subreddit: thing, nav: nil)
         cell = c
-<<<<<<< HEAD
-        cell?.backgroundColor = ColorUtil.theme.backgroundColor
-=======
         cell?.backgroundColor = ColorUtil.theme.foregroundColor
->>>>>>> abead19a
         cell?.sideView.isHidden = UserDefaults.standard.colorForKey(key: "color+" + thing) == nil
         return cell!
     }
@@ -386,11 +382,7 @@
 
     override func tableView(_ tableView: UITableView, willBeginEditingRowAt indexPath: IndexPath) {
         let cell = tableView.cellForRow(at: indexPath)
-<<<<<<< HEAD
-        cell?.backgroundColor = ColorUtil.theme.backgroundColor
-=======
         cell?.backgroundColor = ColorUtil.theme.foregroundColor
->>>>>>> abead19a
     }
 
     func doDelete(_ sub: String) {
