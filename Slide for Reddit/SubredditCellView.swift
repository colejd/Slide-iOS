//
//  SubredditCellView.swift
//  Slide for Reddit
//
//  Created by Carlos Crane on 1/6/17.
//  Copyright © 2016 Haptic Apps. All rights reserved.
//

import Anchorage
import AudioToolbox
import Then
import UIKit

class SubredditCellView: UITableViewCell {

    var subreddit = ""
    var profile = ""
    var search = ""
    var timer: Timer?
    var cancelled = false

    var sideView: UIView = UIView()
    var pin = UIImageView()
    var icon = UIImageView()
    var title: UILabel = UILabel()
    var navController: UIViewController?

    required init?(coder aDecoder: NSCoder) {
        fatalError("init(coder:) has not been implemented")
    }

    override init(style: UITableViewCell.CellStyle, reuseIdentifier: String?) {
        super.init(style: style, reuseIdentifier: reuseIdentifier)

        configureViews()
        configureLayout()
        configureActions()
    }

    func configureViews() {
        self.clipsToBounds = true

        self.title = UILabel().then {
            $0.numberOfLines = 0
            $0.font = UIFont.boldSystemFont(ofSize: 16)
        }

        self.sideView = UIView().then {
            $0.frame = CGRect(x: 0, y: 0, width: 16, height: 16)
            $0.layer.cornerRadius = 8
            $0.clipsToBounds = true
        }

        self.pin = UIImageView().then {
            $0.frame = CGRect(x: 0, y: 0, width: 10, height: 10)
            $0.image = UIImage.init(named: "lock")!.menuIcon() // TODO: Should cache this image
            $0.isHidden = true
        }
        
        self.icon = UIImageView().then {
            $0.frame = CGRect(x: 0, y: 0, width: 16, height: 16)
            $0.isHidden = true
        }

        self.contentView.addSubviews(sideView, title, pin, icon)
        self.backgroundColor = ColorUtil.theme.backgroundColor
    }

    func configureLayout() {
        batch {
            sideView.leftAnchor == contentView.leftAnchor + 16
            sideView.sizeAnchors == CGSize.square(size: 16)
            sideView.centerYAnchor == contentView.centerYAnchor

            pin.leftAnchor == sideView.rightAnchor + 6
            pin.sizeAnchors == CGSize.square(size: 10)
            pin.centerYAnchor == contentView.centerYAnchor

            icon.leftAnchor == contentView.leftAnchor + 16
            icon.sizeAnchors == CGSize.square(size: 16)
            icon.centerYAnchor == contentView.centerYAnchor

            title.leftAnchor == pin.rightAnchor + 2
            title.centerYAnchor == contentView.centerYAnchor
        }
    }

    func configureActions() {
        let longPress = UILongPressGestureRecognizer(target: self, action: #selector(self.handleLongPress(_:)))
        longPress.minimumPressDuration = 0.25
        longPress.delegate = self
        self.contentView.addGestureRecognizer(longPress)
    }

    func showPin(_ shouldShow: Bool) {
        pin.isHidden = !shouldShow
    }

    @objc func openFull(_ sender: AnyObject) {
        timer!.invalidate()
        if navController != nil {
            if #available(iOS 10.0, *) {
                HapticUtility.hapticActionStrong()
            } else if SettingValues.hapticFeedback {
                AudioServicesPlaySystemSound(1519)
            }
            if !self.cancelled {
                if profile.isEmpty() {
                    let vc = SingleSubredditViewController.init(subName: self.subreddit, single: true)
                    print("Dismissing")
                    navController!.dismiss(animated: true) {
                        VCPresenter.showVC(viewController: vc, popupIfPossible: true, parentNavigationController: self.navController!.parent?.navigationController, parentViewController: self.navController!)
                    }
                } else {
                    let vc = ProfileViewController.init(name: self.profile)
                    navController!.dismiss(animated: true) {
                        VCPresenter.showVC(viewController: vc, popupIfPossible: true, parentNavigationController: self.navController!.parent?.navigationController, parentViewController: self.navController!)
                    }
                }
            }
        }
    }

    func setSubreddit(subreddit: String, nav: UIViewController?, exists: Bool = true) {
        title.textColor = ColorUtil.theme.fontColor
<<<<<<< HEAD
        self.contentView.backgroundColor = ColorUtil.theme.backgroundColor
=======
        self.contentView.backgroundColor = ColorUtil.theme.foregroundColor
>>>>>>> abead19a
        self.navController = nav
        self.subreddit = subreddit
        self.sideView.isHidden = false
        self.icon.isHidden = true
        if !exists {
            title.text = "Go to r/\(subreddit)"
        } else {
            title.text = subreddit
        }
        self.profile = ""
        sideView.backgroundColor = ColorUtil.getColorForSub(sub: subreddit)
        let selectedView = UIView()
        selectedView.backgroundColor = ColorUtil.theme.backgroundColor
        selectedBackgroundView = selectedView
    }
    
    func setProfile(profile: String, nav: UIViewController?) {
        title.textColor = ColorUtil.theme.fontColor
<<<<<<< HEAD
        self.contentView.backgroundColor = ColorUtil.theme.backgroundColor
=======
        self.contentView.backgroundColor = ColorUtil.theme.foregroundColor
>>>>>>> abead19a
        self.profile = profile
        self.subreddit = ""
        self.search = ""
        self.icon.isHidden = false
        self.sideView.isHidden = true
        self.navController = nav
        title.text = "Go to u/\(profile)'s profile"
        self.icon.image = UIImage.init(named: "profile")!.menuIcon()
        sideView.backgroundColor = ColorUtil.getColorForSub(sub: subreddit)
        let selectedView = UIView()
        selectedView.backgroundColor = ColorUtil.theme.backgroundColor
        selectedBackgroundView = selectedView
    }

    func setSearch(string: String, sub: String?, nav: UIViewController?) {
        title.textColor = ColorUtil.theme.fontColor
<<<<<<< HEAD
        self.contentView.backgroundColor = ColorUtil.theme.backgroundColor
=======
        self.contentView.backgroundColor = ColorUtil.theme.foregroundColor
>>>>>>> abead19a
        self.search = string
        self.subreddit = sub ?? "all"
        self.profile = ""
        self.icon.isHidden = false
        self.sideView.isHidden = true
        self.navController = nav
        title.text = "Search " + (sub == nil ? "Reddit" : "r/\(self.subreddit)")
        self.icon.image = UIImage.init(named: "search")!.menuIcon()
        sideView.backgroundColor = ColorUtil.getColorForSub(sub: subreddit)
        let selectedView = UIView()
        selectedView.backgroundColor = ColorUtil.theme.backgroundColor
        selectedBackgroundView = selectedView
    }

}

// MARK: Actions
extension SubredditCellView {

    @objc func handleLongPress(_ sender: UILongPressGestureRecognizer) {
        if sender.state == UIGestureRecognizer.State.began {
            cancelled = false
            timer = Timer.scheduledTimer(timeInterval: 0.25,
                                         target: self,
                                         selector: #selector(self.openFull(_:)),
                                         userInfo: nil,
                                         repeats: false)

        }
        if sender.state == UIGestureRecognizer.State.ended {
            timer!.invalidate()
            cancelled = true
        }
    }

}<|MERGE_RESOLUTION|>--- conflicted
+++ resolved
@@ -123,11 +123,7 @@
 
     func setSubreddit(subreddit: String, nav: UIViewController?, exists: Bool = true) {
         title.textColor = ColorUtil.theme.fontColor
-<<<<<<< HEAD
-        self.contentView.backgroundColor = ColorUtil.theme.backgroundColor
-=======
         self.contentView.backgroundColor = ColorUtil.theme.foregroundColor
->>>>>>> abead19a
         self.navController = nav
         self.subreddit = subreddit
         self.sideView.isHidden = false
@@ -146,11 +142,7 @@
     
     func setProfile(profile: String, nav: UIViewController?) {
         title.textColor = ColorUtil.theme.fontColor
-<<<<<<< HEAD
-        self.contentView.backgroundColor = ColorUtil.theme.backgroundColor
-=======
         self.contentView.backgroundColor = ColorUtil.theme.foregroundColor
->>>>>>> abead19a
         self.profile = profile
         self.subreddit = ""
         self.search = ""
@@ -167,11 +159,7 @@
 
     func setSearch(string: String, sub: String?, nav: UIViewController?) {
         title.textColor = ColorUtil.theme.fontColor
-<<<<<<< HEAD
-        self.contentView.backgroundColor = ColorUtil.theme.backgroundColor
-=======
         self.contentView.backgroundColor = ColorUtil.theme.foregroundColor
->>>>>>> abead19a
         self.search = string
         self.subreddit = sub ?? "all"
         self.profile = ""
