//
//  MediaTableViewController.swift
//  Slide for Reddit
//
//  Created by Carlos Crane on 12/28/16.
//  Copyright © 2018 Haptic Apps. All rights reserved.
//

import MaterialComponents.MaterialProgressView
import reddift
import SafariServices
import SDWebImage
import UIKit

class MediaTableViewController: UITableViewController, MediaVCDelegate, UIViewControllerTransitioningDelegate, UIPopoverPresentationControllerDelegate {
    
    func adaptivePresentationStyle(for controller: UIPresentationController, traitCollection: UITraitCollection) -> UIModalPresentationStyle {
        // Return no adaptive presentation style, use default presentation behavior
        return .none
    }
    
    func popoverPresentationControllerDidDismissPopover(_ popoverPresentationController: UIPopoverPresentationController) {
        setAlphaOfBackgroundViews(alpha: 1)
    }
    
    func prepareForPopoverPresentation(_ popoverPresentationController: UIPopoverPresentationController) {
        setAlphaOfBackgroundViews(alpha: 0.25)
    }
    
    func setAlphaOfBackgroundViews(alpha: CGFloat) {
        let statusBarWindow = UIApplication.shared.value(forKey: "statusBarWindow") as? UIWindow
        UIView.animate(withDuration: 0.2) {
            statusBarWindow?.alpha = alpha
            self.navigationController?.view.alpha = alpha
        }
    }
    
    override var prefersStatusBarHidden: Bool {
        return false
    }

    override var preferredStatusBarStyle: UIStatusBarStyle {
        if ColorUtil.theme.isLight && SettingValues.reduceColor {
            return .default
        } else {
            return .lightContent
        }
    }

    var subChanged = false

    var link: RSubmission!
    var commentCallback: (() -> Void)?
    var upvoteCallback: (() -> Void)?
    var isUpvoted = false
    var failureCallback: ((_ url: URL) -> Void)?

    public func setLink(lnk: RSubmission, shownURL: URL?, lq: Bool, saveHistory: Bool, heroView: UIView?, heroVC: UIViewController?, upvoteCallbackIn: (() -> Void)? = nil) { //lq is should load lq and did load lq
        if saveHistory {
            History.addSeen(s: lnk, skipDuplicates: true)
        }
        self.link = lnk
        let url = link.url!
        let type = ContentType.getContentType(submission: link)

        commentCallback = { () in
            let comment = CommentViewController.init(submission: self.link, single: true)
            VCPresenter.showVC(viewController: comment, popupIfPossible: true, parentNavigationController: self.navigationController, parentViewController: self)
        }
        isUpvoted = ActionStates.getVoteDirection(s: lnk) == VoteDirection.up
        upvoteCallback = { () in
            do {
                try (UIApplication.shared.delegate as? AppDelegate)?.session?.setVote(ActionStates.getVoteDirection(s: lnk) == .up ? .none : .up, name: (lnk.getId()), completion: { (_) in
                    
                })
                ActionStates.setVoteDirection(s: lnk, direction: ActionStates.getVoteDirection(s: lnk) == .up ? .none : .up)
                History.addSeen(s: lnk)
            } catch  {
                
            }
        }
        if link.archived || !AccountController.isLoggedIn {
            upvoteCallback = nil
        }
        if self is CommentViewController {
            commentCallback = nil
            upvoteCallback = nil
        }
        failureCallback = { (url: URL) in
            let vc: UIViewController
            if SettingValues.browser == SettingValues.BROWSER_SAFARI_INTERNAL || SettingValues.browser == SettingValues.BROWSER_SAFARI_INTERNAL_READABILITY {
                let safariVC = SFHideSafariViewController(url: url, entersReaderIfAvailable: SettingValues.browser == SettingValues.BROWSER_SAFARI_INTERNAL_READABILITY)
                if #available(iOS 10.0, *) {
                    safariVC.preferredBarTintColor = ColorUtil.theme.backgroundColor
                    safariVC.preferredControlTintColor = ColorUtil.theme.fontColor
                    vc = safariVC
                } else {
                    let web = WebsiteViewController(url: url, subreddit: "")
                    vc = web
                }
            } else {
                let web = WebsiteViewController(url: url, subreddit: "")
                vc = web
            }
            VCPresenter.showVC(viewController: vc, popupIfPossible: false, parentNavigationController: self.navigationController, parentViewController: self)
        }
        
        if type == .EXTERNAL {
            if #available(iOS 10.0, *) {
                UIApplication.shared.open(lnk.url!, options: convertToUIApplicationOpenExternalURLOptionsKeyDictionary([:]), completionHandler: nil)
            } else {
                UIApplication.shared.openURL(lnk.url!)
            }
        } else {
            if ContentType.isGif(uri: url) {
                if !link!.videoPreview.isEmpty() && !ContentType.isGfycat(uri: url) {
                    doShow(url: URL.init(string: link!.videoPreview)!, heroView: heroView, heroVC: heroVC)
                } else {
                    doShow(url: url, heroView: heroView, heroVC: heroVC)
                }
            } else {
                if lq && shownURL != nil && !ContentType.isImgurLink(uri: url) {
                    doShow(url: url, lq: shownURL, heroView: heroView, heroVC: heroVC)
                } else if shownURL != nil && ContentType.imageType(t: type) && !ContentType.isImgurLink(uri: url) {
                    doShow(url: shownURL!, heroView: heroView, heroVC: heroVC)
                } else {
                    doShow(url: url, heroView: heroView, heroVC: heroVC)
                }
            }
        }
    }
    
    func getControllerForUrl(baseUrl: URL, lq: URL? = nil) -> UIViewController? {
        contentUrl = baseUrl.absoluteString.startsWith("//") ? URL(string: "https:\(baseUrl.absoluteString)") ?? baseUrl : baseUrl

        if shouldTruncate(url: contentUrl!) {
            let content = contentUrl?.absoluteString
            contentUrl = URL.init(string: (content?.substring(to: content!.index(of: ".")!))!)
        }

        let type = ContentType.getContentType(baseUrl: contentUrl)
        
        if type == ContentType.CType.ALBUM && SettingValues.internalAlbumView {
            print("Showing album")
            return AlbumViewController.init(urlB: contentUrl!)
        } else if contentUrl != nil && ContentType.displayImage(t: type) && SettingValues.internalImageView || (type == ContentType.CType.VIDEO && SettingValues.internalYouTube) {
            return ModalMediaViewController.init(url: contentUrl!, lq: lq, commentCallback, upvoteCallback: upvoteCallback, isUpvoted: isUpvoted, failureCallback)
        } else if type == .GIF && SettingValues.internalGifView || type == .STREAMABLE || type == .VID_ME {
            if !ContentType.isGifLoadInstantly(uri: contentUrl!) && type == .GIF {
                if SettingValues.browser == SettingValues.BROWSER_SAFARI_INTERNAL || SettingValues.browser == SettingValues.BROWSER_SAFARI_INTERNAL_READABILITY {
                    let safariVC = SFHideSafariViewController(url: contentUrl!, entersReaderIfAvailable: SettingValues.browser == SettingValues.BROWSER_SAFARI_INTERNAL_READABILITY)
                    if #available(iOS 10.0, *) {
                        safariVC.preferredBarTintColor = ColorUtil.theme.backgroundColor
                        safariVC.preferredControlTintColor = ColorUtil.theme.fontColor
                    } else {
                        // Fallback on earlier versions
                    }
                    return safariVC
                }
                return WebsiteViewController(url: contentUrl!, subreddit: link == nil ? "" : link.subreddit)
            }
            return ModalMediaViewController.init(url: contentUrl!, lq: lq, commentCallback, upvoteCallback: upvoteCallback, isUpvoted: isUpvoted, failureCallback)
        } else if type == ContentType.CType.LINK || type == ContentType.CType.NONE {
            if SettingValues.browser == SettingValues.BROWSER_SAFARI_INTERNAL || SettingValues.browser == SettingValues.BROWSER_SAFARI_INTERNAL_READABILITY {
                let safariVC = SFHideSafariViewController(url: contentUrl!, entersReaderIfAvailable: SettingValues.browser == SettingValues.BROWSER_SAFARI_INTERNAL_READABILITY)
                if #available(iOS 10.0, *) {
                    safariVC.preferredBarTintColor = ColorUtil.theme.backgroundColor
                    safariVC.preferredControlTintColor = ColorUtil.theme.fontColor
                } else {
                    // Fallback on earlier versions
                }
                return safariVC
            }
            let web = WebsiteViewController(url: contentUrl!, subreddit: link == nil ? "" : link.subreddit)
            return web
        } else if type == ContentType.CType.REDDIT {
            return RedditLink.getViewControllerForURL(urlS: contentUrl!)
        }
        if SettingValues.browser == SettingValues.BROWSER_SAFARI_INTERNAL || SettingValues.browser == SettingValues.BROWSER_SAFARI_INTERNAL_READABILITY {
            let safariVC = SFHideSafariViewController(url: contentUrl!, entersReaderIfAvailable: SettingValues.browser == SettingValues.BROWSER_SAFARI_INTERNAL_READABILITY)
            if #available(iOS 10.0, *) {
                safariVC.preferredBarTintColor = ColorUtil.theme.backgroundColor
                safariVC.preferredControlTintColor = ColorUtil.theme.fontColor
            } else {
                // Fallback on earlier versions
            }
            return safariVC
        }
        return WebsiteViewController(url: contentUrl!, subreddit: link == nil ? "" : link.subreddit)
    }

    var contentUrl: URL?

    public func shouldTruncate(url: URL) -> Bool {
        return false //Todo: figure out what this does
        let path = url.path
        return !ContentType.isGif(uri: url) && !ContentType.isImage(uri: url) && path.contains(".")
    }

    func showSpoiler(_ string: String) {
        let controller = UIAlertController.init(title: "Spoiler", message: string, preferredStyle: .alert)
        controller.addAction(UIAlertAction.init(title: "Close", style: .cancel, handler: nil))
        present(controller, animated: true, completion: nil)
    }

    public static func handleCloseNav(controller: UIButtonWithContext) {
        controller.parentController!.dismiss(animated: true)
    }

    func doShow(url: URL, lq: URL? = nil, heroView: UIView?, heroVC: UIViewController?) {
        failureCallback = {[weak self] (url: URL) in
            guard let strongSelf = self else { return }
            let vc: UIViewController
            if SettingValues.browser == SettingValues.BROWSER_SAFARI_INTERNAL || SettingValues.browser == SettingValues.BROWSER_SAFARI_INTERNAL_READABILITY {
                let safariVC = SFHideSafariViewController(url: url, entersReaderIfAvailable: SettingValues.browser == SettingValues.BROWSER_SAFARI_INTERNAL_READABILITY)
                if #available(iOS 10.0, *) {
                    safariVC.preferredBarTintColor = ColorUtil.theme.backgroundColor
                    safariVC.preferredControlTintColor = ColorUtil.theme.fontColor
                    vc = safariVC
                } else {
                    let web = WebsiteViewController(url: url, subreddit: "")
                    vc = web
                }
            } else {
                let web = WebsiteViewController(url: url, subreddit: "")
                vc = web
            }
            VCPresenter.showVC(viewController: vc, popupIfPossible: false, parentNavigationController: strongSelf.navigationController, parentViewController: strongSelf)
        }
        if ContentType.isExternal(url) || ContentType.shouldOpenExternally(url) || ContentType.shouldOpenBrowser(url) {
            let oldUrl = url
            var newUrl = oldUrl
            
            let browser = SettingValues.browser
            let sanitized = oldUrl.absoluteString.replacingOccurrences(of: "https://", with: "").replacingOccurrences(of: "http://", with: "")
            if browser == SettingValues.BROWSER_SAFARI {
            } else if browser == SettingValues.BROWSER_CHROME {
                newUrl = URL(string: "googlechrome://" + sanitized) ?? oldUrl
            } else if browser == SettingValues.BROWSER_DDG {
                newUrl = URL(string: "ddgQuickLink://" + sanitized) ?? oldUrl
            } else if browser == SettingValues.BROWSER_BRAVE {
                newUrl = URL(string: "brave://open-url?url=" + (oldUrl.absoluteString.addingPercentEncoding(withAllowedCharacters: .alphanumerics) ?? oldUrl.absoluteString)) ?? oldUrl
            } else if browser == SettingValues.BROWSER_OPERA {
                newUrl = URL(string: "opera-http://" + sanitized) ?? oldUrl
            } else if browser == SettingValues.BROWSER_FIREFOX {
                newUrl = URL(string: "firefox://open-url?url=" + oldUrl.absoluteString) ?? oldUrl
            } else if browser == SettingValues.BROWSER_FOCUS {
                newUrl = URL(string: "firefox-focus://open-url?url=" + oldUrl.absoluteString) ?? oldUrl
            } else if browser == SettingValues.BROWSER_FOCUS_KLAR {
                newUrl = URL(string: "firefox-klar://open-url?url=" + oldUrl.absoluteString) ?? oldUrl
            }

            if #available(iOS 10.0, *) {
                UIApplication.shared.open(newUrl, options: convertToUIApplicationOpenExternalURLOptionsKeyDictionary([:]), completionHandler: nil)
            } else {
                UIApplication.shared.openURL(newUrl)
            }
        } else if url.scheme == "slide" {
            UIApplication.shared.openURL(url)
        } else {
            var urlString = url.absoluteString
            if urlString.startsWith("//") {
                urlString = "https:" + urlString
            }
            contentUrl = URL.init(string: urlString)!
            
            if ContentType.isSpoiler(uri: url) {
                let controller = UIAlertController.init(title: "Spoiler", message: url.absoluteString, preferredStyle: .alert)
                controller.addAction(UIAlertAction.init(title: "Close", style: .cancel, handler: nil))
                present(controller, animated: true, completion: nil)
            } else {
                let controller = getControllerForUrl(baseUrl: contentUrl!, lq: lq)!
                if controller is AlbumViewController {
                    controller.modalPresentationStyle = .overFullScreen
                    present(controller, animated: true, completion: nil)
                } else if controller is ModalMediaViewController || controller is AnyModalViewController {
                    controller.modalPresentationStyle = .overFullScreen
                    present(controller, animated: true, completion: nil)
                } else {
                    VCPresenter.showVC(viewController: controller, popupIfPossible: true, parentNavigationController: navigationController, parentViewController: self)
                }
            }
        }
    }

    var color: UIColor?

    func setBarColors(color: UIColor) {
        self.color = color
        if SettingValues.reduceColor {
<<<<<<< HEAD
            self.color = self is CommentViewController ? ColorUtil.theme.backgroundColor : ColorUtil.theme.backgroundColor
=======
            self.color = self is CommentViewController ? ColorUtil.theme.foregroundColor : ColorUtil.theme.backgroundColor
>>>>>>> abead19a
        }
        setNavColors()
    }

    func setNavColors() {
        if navigationController != nil {
            self.navigationController?.navigationBar.shadowImage = UIImage()
            navigationController?.navigationBar.barTintColor = color
        }
    }

    override func viewWillAppear(_ animated: Bool) {
        super.viewWillAppear(animated)
        navigationController?.navigationBar.shadowImage = UIImage()
        setNavColors()
    }

    func presentationController(forPresented presented: UIViewController, presenting: UIViewController?, source: UIViewController) -> UIPresentationController? {
        return SmallerPresentationController(presentedViewController: presented,
                                             presenting: presenting)
    }
}

// Helper function inserted by Swift 4.2 migrator.
private func convertToUIApplicationOpenExternalURLOptionsKeyDictionary(_ input: [String: Any]) -> [UIApplication.OpenExternalURLOptionsKey: Any] {
	return Dictionary(uniqueKeysWithValues: input.map { key, value in (UIApplication.OpenExternalURLOptionsKey(rawValue: key), value) })
}<|MERGE_RESOLUTION|>--- conflicted
+++ resolved
@@ -288,11 +288,7 @@
     func setBarColors(color: UIColor) {
         self.color = color
         if SettingValues.reduceColor {
-<<<<<<< HEAD
-            self.color = self is CommentViewController ? ColorUtil.theme.backgroundColor : ColorUtil.theme.backgroundColor
-=======
             self.color = self is CommentViewController ? ColorUtil.theme.foregroundColor : ColorUtil.theme.backgroundColor
->>>>>>> abead19a
         }
         setNavColors()
     }
