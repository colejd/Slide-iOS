//
//  SettingsPostMenu.swift
//  Slide for Reddit
//
//  Created by Carlos Crane on 2/24/19.
//  Copyright © 2019 Haptic Apps. All rights reserved.
//

import reddift
import UIKit

class SettingsPostMenu: UITableViewController {
    
    var all: [SettingValues.PostOverflowAction] = []
    var enabled: [SettingValues.PostOverflowAction] = []
    
    override var preferredStatusBarStyle: UIStatusBarStyle {
        if ColorUtil.theme.isLight && SettingValues.reduceColor {
            return .default
        } else {
            return .lightContent
        }
    }
    
    override func viewDidLoad() {
        super.viewDidLoad()
        self.tableView.register(SubredditCellView.classForCoder(), forCellReuseIdentifier: "sub")
        self.tableView.isEditing = true
        self.tableView.backgroundColor = ColorUtil.theme.backgroundColor
        
        enabled.append(contentsOf: SettingValues.PostOverflowAction.getMenuNone())
        all.append(contentsOf: SettingValues.PostOverflowAction.cases.filter({ !enabled.contains($0) }))
        
        tableView.reloadData()
        
        self.tableView.tableFooterView = UIView()
    }
    
    override func tableView(_ tableView: UITableView, heightForRowAt indexPath: IndexPath) -> CGFloat {
        return UITableView.automaticDimension
    }
    
    override func viewWillDisappear(_ animated: Bool) {
        super.viewWillDisappear(animated)
        var saveArray = [String]()
        for item in enabled {
            saveArray.append(item.rawValue)
        }
        UserDefaults.standard.set(saveArray, forKey: "postMenu")
        UserDefaults.standard.synchronize()
    }
    
    override func tableView(_ tableView: UITableView, estimatedHeightForRowAt indexPath: IndexPath) -> CGFloat {
        return UITableView.automaticDimension
    }
    
    override func tableView(_ tableView: UITableView, willBeginEditingRowAt indexPath: IndexPath) {
        let cell = tableView.cellForRow(at: indexPath)
<<<<<<< HEAD
        cell?.backgroundColor = ColorUtil.theme.backgroundColor
=======
        cell?.backgroundColor = ColorUtil.theme.foregroundColor
>>>>>>> abead19a
    }
    
    override func numberOfSections(in tableView: UITableView) -> Int {
        return 2
    }
    
    override func tableView(_ tableView: UITableView, numberOfRowsInSection section: Int) -> Int {
        return section == 0 ? enabled.count : all.count
    }
    
    override func tableView(_ tableView: UITableView, cellForRowAt indexPath: IndexPath) -> UITableViewCell {
        let thing = indexPath.section == 0 ? self.enabled[indexPath.row] : all[indexPath.row]
        
        let c = UITableViewCell(style: .default, reuseIdentifier: nil)
        c.textLabel?.text = thing.getTitle()
<<<<<<< HEAD
        c.backgroundColor = ColorUtil.theme.backgroundColor
=======
        c.backgroundColor = ColorUtil.theme.foregroundColor
>>>>>>> abead19a
        c.textLabel?.textColor = ColorUtil.theme.fontColor
        c.imageView?.image = thing.getImage()
        c.showsReorderControl = true
        
        return c
    }
    
    override func tableView(_ tableView: UITableView, canMoveRowAt indexPath: IndexPath) -> Bool {
        return true
    }
    
    override func tableView(_ tableView: UITableView, moveRowAt sourceIndexPath: IndexPath, to destinationIndexPath: IndexPath) {
        let itemToMove: SettingValues.PostOverflowAction = sourceIndexPath.section == 0 ? enabled[sourceIndexPath.row] : all[sourceIndexPath.row]
        
        if sourceIndexPath.section == 0 && destinationIndexPath.section == 0 {
            enabled.remove(at: sourceIndexPath.row)
            enabled.insert(itemToMove, at: destinationIndexPath.row)
        } else if sourceIndexPath.section == 0 && destinationIndexPath.section == 1 {
            enabled.remove(at: sourceIndexPath.row)
            all.insert(itemToMove, at: destinationIndexPath.row)
        } else if sourceIndexPath.section == 1 && destinationIndexPath.section == 0 {
            all.remove(at: sourceIndexPath.row)
            enabled.insert(itemToMove, at: destinationIndexPath.row)
        } else {
            all.remove(at: sourceIndexPath.row)
            all.insert(itemToMove, at: destinationIndexPath.row)
        }
    }
    
    override func tableView(_ tableView: UITableView, viewForHeaderInSection section: Int) -> UIView? {
        let label: UILabel = UILabel()
        label.textColor = ColorUtil.baseAccent
        label.font = FontGenerator.boldFontOfSize(size: 20, submission: true)
        let toReturn = label.withPadding(padding: UIEdgeInsets.init(top: 0, left: 12, bottom: 0, right: 0))
        toReturn.backgroundColor = ColorUtil.theme.backgroundColor
        switch section {
        case 0: label.text = "Active actions"
        case 1: label.text =  "Disabled actions"
        default: label.text  = ""
        }
        return toReturn
    }
    
    override func tableView(_ tableView: UITableView, editingStyleForRowAt indexPath: IndexPath) -> UITableViewCell.EditingStyle {
        return .none
    }
    
    override func tableView(_ tableView: UITableView, shouldIndentWhileEditingRowAt indexPath: IndexPath) -> Bool {
        return false
    }
    
    override func tableView(_ tableView: UITableView, heightForHeaderInSection section: Int) -> CGFloat {
        return 70
    }
    
    override func viewWillAppear(_ animated: Bool) {
        super.viewWillAppear(animated)
        self.tableView.separatorStyle = .none
        setupBaseBarColors()
        self.title = "Arrange post menu"
    }
}<|MERGE_RESOLUTION|>--- conflicted
+++ resolved
@@ -56,11 +56,7 @@
     
     override func tableView(_ tableView: UITableView, willBeginEditingRowAt indexPath: IndexPath) {
         let cell = tableView.cellForRow(at: indexPath)
-<<<<<<< HEAD
-        cell?.backgroundColor = ColorUtil.theme.backgroundColor
-=======
         cell?.backgroundColor = ColorUtil.theme.foregroundColor
->>>>>>> abead19a
     }
     
     override func numberOfSections(in tableView: UITableView) -> Int {
@@ -76,11 +72,7 @@
         
         let c = UITableViewCell(style: .default, reuseIdentifier: nil)
         c.textLabel?.text = thing.getTitle()
-<<<<<<< HEAD
-        c.backgroundColor = ColorUtil.theme.backgroundColor
-=======
         c.backgroundColor = ColorUtil.theme.foregroundColor
->>>>>>> abead19a
         c.textLabel?.textColor = ColorUtil.theme.fontColor
         c.imageView?.image = thing.getImage()
         c.showsReorderControl = true
