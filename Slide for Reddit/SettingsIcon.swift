//
//  SettingsIcon.swift
//  Slide for Reddit
//
//  Created by Carlos Crane on 12/8/18.
//  Copyright © 2018 Haptic Apps. All rights reserved.
//

import Anchorage
import reddift
import UIKit

class SettingsIcon: UITableViewController {
    
    var premium = ["retroapple", "tronteal", "pink", "black"]
    var community = ["cottoncandy", "outrun", "default", "stars", "ghost", "blue", "mint", "green", "lightblue", "purple", "red", "yellow"]
    
    var premiumNames = ["Retro", "Tron", "Pink", "Black"]
    var communityNames = ["Cotton Candy", "Outrun", "Standard", "Starry night u/TyShark", "Ghost", "Blue", "Mint u/Baselt95", "Green", "Light Blue", "Purple", "Red", "Yellow"]

    override func viewDidLoad() {
        super.viewDidLoad()
        self.tableView.register(IconCell.classForCoder(), forCellReuseIdentifier: "icon")
    }
    
    override var preferredStatusBarStyle: UIStatusBarStyle {
        if ColorUtil.theme.isLight && SettingValues.reduceColor {
            return .default
        } else {
            return .lightContent
        }
    }

    override func didReceiveMemoryWarning() {
        super.didReceiveMemoryWarning()
        // Dispose of any resources that can be recreated.
    }
    
    override func viewWillAppear(_ animated: Bool) {
        super.viewWillAppear(animated)
        setupBaseBarColors()
    }
    
    override func tableView(_ tableView: UITableView, viewForHeaderInSection section: Int) -> UIView? {
        let label: UILabel = UILabel()
        label.textColor = ColorUtil.baseAccent
        label.font = FontGenerator.boldFontOfSize(size: 20, submission: true)
        let toReturn = label.withPadding(padding: UIEdgeInsets.init(top: 0, left: 12, bottom: 0, right: 0))
        toReturn.backgroundColor = ColorUtil.theme.backgroundColor
        
        switch section {
        case 0: label.text  = "Premium icons"
        case 1: label.text  = "Community icons"
        default: label.text  = ""
        }
        return toReturn
    }
    
    override func loadView() {
        super.loadView()
        
        self.view.backgroundColor = ColorUtil.theme.backgroundColor
        // set the title
        self.title = "Icon"
        self.tableView.separatorStyle = .none
        
        doChecks()
        self.tableView.tableFooterView = UIView()
    }
    
    func doChecks() {
       
        //todo accessory view
    }
    
    override func numberOfSections(in tableView: UITableView) -> Int {
        return 2
    }
    override func tableView(_ tableView: UITableView, heightForHeaderInSection section: Int) -> CGFloat {
        return 70
    }
    
    override func tableView(_ tableView: UITableView, heightForRowAt indexPath: IndexPath) -> CGFloat {
        return 60
    }
    
    override func tableView(_ tableView: UITableView, cellForRowAt indexPath: IndexPath) -> UITableViewCell {
        let cell = tableView.dequeueReusableCell(withIdentifier: "icon") as! IconCell
        
        let title = indexPath.section == 0 ? premiumNames[indexPath.row] : communityNames[indexPath.row]
        cell.title.text = title
        
        let isDefault = indexPath.row == 2 && indexPath.section == 1
        
        cell.iconView.image = isDefault ? UIImage(named: "AppIcon") : UIImage(named: "ic_" + (indexPath.section == 0 ? premium[indexPath.row] : community[indexPath.row]))
        return cell
    }
    
    override func tableView(_ tableView: UITableView, didSelectRowAt indexPath: IndexPath) {
        
        tableView.deselectRow(at: indexPath, animated: true)
        let title = indexPath.section == 0 ? premium[indexPath.row] : community[indexPath.row]
        let isDefault = indexPath.row == 2 && indexPath.section == 1

        if indexPath.section == 1 || !VCPresenter.proDialogShown(feature: true, self) {
            if #available(iOS 10.3, *) {
                if isDefault {
                    UIApplication.shared.setAlternateIconName(nil) { (error) in
                        if let error = error {
                            print("err: \(error)")
                        }
                    }
                } else {
                    UIApplication.shared.setAlternateIconName(title) { (error) in
                        if let error = error {
                            print("err: \(error)")
                        }
                    }
                }
            }
        }
    }
    
    override func tableView(_ tableView: UITableView, numberOfRowsInSection section: Int) -> Int {
        switch section {
        case 0: return premium.count    // section 0 has 2 rows
        case 1: return community.count    // section 1 has 1 row
        default: fatalError("Unknown number of sections")
        }
    }
    
}

public class IconCell: UITableViewCell {
    var title = UILabel()
    var iconView = UIImageView()
    override public init(style: UITableViewCell.CellStyle, reuseIdentifier: String?) {
        super.init(style: style, reuseIdentifier: reuseIdentifier)
        
        setupView()
    }
    required public init?(coder aDecoder: NSCoder) {
        fatalError("init(coder:) has not been implemented")
    }
    
    func setupView() {
        self.contentView.addSubviews(title, iconView)
        
        title.heightAnchor == 60
        title.rightAnchor == self.contentView.rightAnchor
        title.leftAnchor == self.iconView.rightAnchor + 8
        title.topAnchor == self.contentView.topAnchor + 10
        title.bottomAnchor == self.contentView.bottomAnchor - 10
        title.numberOfLines = 0
        title.lineBreakMode = .byWordWrapping
        title.textAlignment = .left
        title.textColor = ColorUtil.theme.fontColor
        
<<<<<<< HEAD
        self.contentView.backgroundColor = ColorUtil.theme.backgroundColor
=======
        self.contentView.backgroundColor = ColorUtil.theme.foregroundColor
>>>>>>> abead19a
        
        iconView.heightAnchor == 40
        iconView.widthAnchor == 40
        iconView.layer.cornerRadius = 10
        iconView.clipsToBounds = true
        iconView.leftAnchor == self.contentView.leftAnchor + 10
        iconView.topAnchor == self.contentView.topAnchor + 10
        iconView.bottomAnchor == self.contentView.bottomAnchor - 10
    }
}<|MERGE_RESOLUTION|>--- conflicted
+++ resolved
@@ -156,11 +156,7 @@
         title.textAlignment = .left
         title.textColor = ColorUtil.theme.fontColor
         
-<<<<<<< HEAD
-        self.contentView.backgroundColor = ColorUtil.theme.backgroundColor
-=======
         self.contentView.backgroundColor = ColorUtil.theme.foregroundColor
->>>>>>> abead19a
         
         iconView.heightAnchor == 40
         iconView.widthAnchor == 40
