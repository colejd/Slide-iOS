--- conflicted
+++ resolved
@@ -84,11 +84,7 @@
     public func createCell(_ cell: UITableViewCell, _ switchV: UISwitch? = nil, isOn: Bool, text: String) {
         cell.textLabel?.text = text
         cell.textLabel?.textColor = ColorUtil.theme.fontColor
-<<<<<<< HEAD
-        cell.backgroundColor = ColorUtil.theme.backgroundColor
-=======
         cell.backgroundColor = ColorUtil.theme.foregroundColor
->>>>>>> abead19a
         cell.textLabel?.numberOfLines = 0
         cell.textLabel?.lineBreakMode = .byWordWrapping
         if let s = switchV {
@@ -113,21 +109,13 @@
         createCell(dotCell, dot, isOn: SettingValues.newIndicator, text: "Show new posts with a dot instead of graying post titles")
 
         clearHistory.textLabel?.text = "Clear submission history"
-<<<<<<< HEAD
-        clearHistory.backgroundColor = ColorUtil.theme.backgroundColor
-=======
         clearHistory.backgroundColor = ColorUtil.theme.foregroundColor
->>>>>>> abead19a
         clearHistory.textLabel?.textColor = ColorUtil.theme.fontColor
         clearHistory.selectionStyle = UITableViewCell.SelectionStyle.none
         clearHistory.accessoryType = .disclosureIndicator
 
         clearSubs.textLabel?.text = "Clear subreddit history"
-<<<<<<< HEAD
-        clearSubs.backgroundColor = ColorUtil.theme.backgroundColor
-=======
         clearSubs.backgroundColor = ColorUtil.theme.foregroundColor
->>>>>>> abead19a
         clearSubs.textLabel?.textColor = ColorUtil.theme.fontColor
         clearSubs.selectionStyle = UITableViewCell.SelectionStyle.none
         clearSubs.accessoryType = .disclosureIndicator
