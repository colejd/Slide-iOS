--- conflicted
+++ resolved
@@ -125,11 +125,7 @@
         UserDefaults.standard.removeObject(forKey: "AUTH+\(name)")
         var tokenArray = UserDefaults.standard.array(forKey: "SAVED_TOKENS") as? [String] ?? [String]()
         
-<<<<<<< HEAD
-        tokenArray = tokenArray.filter{ $0 != name }
-=======
         tokenArray = tokenArray.filter { $0 != name }
->>>>>>> 97f08de6
         
         UserDefaults.standard.set(tokenArray, forKey: "SAVED_TOKENS")
         UserDefaults.standard.synchronize()
