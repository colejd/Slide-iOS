//
//  FontSelectionTableViewController.swift
//  Slide for Reddit
//
//  Created by Jonathan Cole on 1/23/19.
//  Copyright © 2019 Haptic Apps. All rights reserved.
//

import Anchorage
import Then
import UIKit

protocol FontSelectionTableViewControllerDelegate: AnyObject {
    func fontSelectionTableViewController(_ controller: FontSelectionTableViewController, didChooseFontWithName fontName: String, forKey key: FontSelectionTableViewController.Key)
}

class FontSelectionTableViewController: UITableViewController {

    enum Key: String {
        case postFont = "postfont"
        case commentFont = "commentfont"
    }

    enum Item {
        case system
        case named(string: String)

        func font(ofSize size: CGFloat) -> UIFont? {
            switch self {
            case .system:
                return UIFont.systemFont(ofSize: size)
            case .named(let name):
                let descriptor = UIFontDescriptor().withFamily(name)
//                descriptor = descriptor.addingAttributes([.traits : [UIFontDescriptor.TraitKey.weight : UIFont.Weight.black]])
                return UIFont(descriptor: descriptor, size: size)
            }
        }
    }

    weak var delegate: FontSelectionTableViewControllerDelegate?
    var key: Key = .postFont

    private var currentFont: String? {
        return UserDefaults.standard.string(forKey: key.rawValue)
    }

    private lazy var allFonts: [Item] =
        [.system] + UIFont.familyNames
            .sorted()
            .map(Item.named(string:))

    override func viewDidLoad() {
        super.viewDidLoad()
        tableView.register(UITableViewCell.self, forCellReuseIdentifier: "fontCell")
        tableView.backgroundColor = ColorUtil.theme.backgroundColor
        tableView.separatorStyle = .none
    }

    override var preferredStatusBarStyle: UIStatusBarStyle {
        if ColorUtil.theme.isLight && SettingValues.reduceColor {
            return .default
        } else {
            return .lightContent
        }
    }

}

// MARK: - Table view data source
extension FontSelectionTableViewController {

    override func numberOfSections(in tableView: UITableView) -> Int {
        return 1
    }

    override func tableView(_ tableView: UITableView, numberOfRowsInSection section: Int) -> Int {
        return allFonts.count
    }

    override func tableView(_ tableView: UITableView, cellForRowAt indexPath: IndexPath) -> UITableViewCell {
        let cell = tableView.dequeueReusableCell(withIdentifier: "fontCell", for: indexPath)
        let fontName = allFonts[indexPath.row].font(ofSize: 16)?.fontName ?? "system"
        cell.textLabel?.font = UIFont(name: fontName, size: 16)
        switch allFonts[indexPath.row] {
        case .system:
            cell.textLabel?.text = "System Default"
        case .named(let name):
            cell.textLabel?.text = name
        }
<<<<<<< HEAD
        cell.backgroundColor = ColorUtil.theme.backgroundColor
=======
        cell.backgroundColor = ColorUtil.theme.foregroundColor
>>>>>>> abead19a
        cell.textLabel?.textColor = ColorUtil.theme.fontColor
        if fontName == currentFont {
            cell.accessoryType = .checkmark
        } else {
            cell.accessoryType = .none
        }
        return cell
    }

    override func tableView(_ tableView: UITableView, didSelectRowAt indexPath: IndexPath) {
        let selectedFontName = allFonts[indexPath.row].font(ofSize: 16)?.fontName ?? "system"

        // Store the font to the given key
        UserDefaults.standard.set(selectedFontName, forKey: key.rawValue)

        delegate?.fontSelectionTableViewController(self, didChooseFontWithName: selectedFontName, forKey: key)

        tableView.deselectRow(at: indexPath, animated: true)
        self.navigationController?.popViewController(animated: true)
    }

    override func tableView(_ tableView: UITableView, heightForRowAt indexPath: IndexPath) -> CGFloat {
        return 70
    }

}<|MERGE_RESOLUTION|>--- conflicted
+++ resolved
@@ -87,11 +87,7 @@
         case .named(let name):
             cell.textLabel?.text = name
         }
-<<<<<<< HEAD
-        cell.backgroundColor = ColorUtil.theme.backgroundColor
-=======
         cell.backgroundColor = ColorUtil.theme.foregroundColor
->>>>>>> abead19a
         cell.textLabel?.textColor = ColorUtil.theme.fontColor
         if fontName == currentFont {
             cell.accessoryType = .checkmark
