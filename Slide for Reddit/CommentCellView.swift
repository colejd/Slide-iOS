--- conflicted
+++ resolved
@@ -89,11 +89,7 @@
         text.topAnchor == contentView.topAnchor + CGFloat(8)
         text.bottomAnchor <= contentView.bottomAnchor + CGFloat(8)
         text.horizontalAnchors == contentView.horizontalAnchors + CGFloat(8)
-<<<<<<< HEAD
-        self.contentView.backgroundColor = ColorUtil.theme.backgroundColor
-=======
         self.contentView.backgroundColor = ColorUtil.theme.foregroundColor
->>>>>>> abead19a
     }
     
     func setComment(comment: RComment, parent: MediaViewController, nav: UIViewController?, width: CGFloat) {
