//
//  ProgressBarView.swift
//  progressBar
//
//  Created by ashika shanthi on 1/4/18.
//  Copyright © 2018 ashika shanthi. All rights reserved.
//
//  adapted from https://github.com/ashika01/ios-tutorials/blob/master/CustomProgressBar/progressBar/ProgressBarView.swift
//

import UIKit

class ProgressBarView: UIView {
    var cPath: UIBezierPath!
    var baseLayer: CAShapeLayer!
    var progressLayer: CAShapeLayer!
    var progressType: SettingValues.SubmissionAction!
    var progressTypeComment: SettingValues.CommentAction!

    var progress: Float = 0 {
        didSet(newValue) {
            progressLayer.strokeEnd = CGFloat(newValue)
        }
    }
    
    override init(frame: CGRect) {
        super.init(frame: frame)
        progressType = .NONE
        progressTypeComment = .NONE
        cPath = UIBezierPath()
        self.addShapeLayers()
    }
    
    required public init?(coder aDecoder: NSCoder) {
        super.init(coder: aDecoder)
        progressType = .NONE
        progressTypeComment = .NONE
        cPath = UIBezierPath()
        self.addShapeLayers()
    }
    
    func addShapeLayers() {
        createLinePath(xStart: 0, xEnd: self.frame.width)
        
        baseLayer = CAShapeLayer()
        baseLayer.path = cPath.cgPath
        baseLayer.lineWidth = self.frame.height
        baseLayer.fillColor = nil
        baseLayer.strokeColor = UIColor.clear.cgColor
        
        progressLayer = CAShapeLayer()
        progressLayer.path = cPath.cgPath
        progressLayer.lineCap = CAShapeLayerLineCap.butt
        progressLayer.lineWidth = self.frame.height
        progressLayer.fillColor = nil
        progressLayer.strokeColor = UIColor.clear.cgColor
        progressLayer.strokeEnd = 0.0
        
        self.layer.addSublayer(baseLayer)
        self.layer.addSublayer(progressLayer)
    }
    
    private func createLinePath(xStart: CGFloat, xEnd: CGFloat) {
        cPath.removeAllPoints()
        cPath.move(to: CGPoint(x: xStart, y: self.frame.height / 2))
        cPath.addLine(to: CGPoint(x: xEnd, y: self.frame.height / 2))
    }
    
    func setMode(type: SettingValues.SubmissionAction, flip: Bool = false) {
        progressType = type
        var xStart: CGFloat!
        var xEnd: CGFloat!
        var color: UIColor!
        
        if flip {
            xStart = self.frame.width
            xEnd = 0
        } else {
            xStart = 0
            xEnd = self.frame.width
        }
        color = type.getColor()
        
        if type == .NONE {
<<<<<<< HEAD
            color = ColorUtil.theme.backgroundColor
=======
            color = ColorUtil.theme.foregroundColor
>>>>>>> abead19a
        }

        if flip {
            createLinePath(xStart: xStart, xEnd: xEnd)
            baseLayer.path = cPath.cgPath
            progressLayer.path = cPath.cgPath
        }
        
        progressLayer.strokeColor = type == .NONE ? color.withAlphaComponent(0).cgColor : color.cgColor
    }
    
    func setModeComment(type: SettingValues.CommentAction, flip: Bool = false) {
        progressTypeComment = type
        var xStart: CGFloat!
        var xEnd: CGFloat!
        var color: UIColor!
        
        if flip {
            xStart = self.frame.width
            xEnd = 0
        } else {
            xStart = 0
            xEnd = self.frame.width
        }
        color = type.getColor()
        
        if type == .NONE {
<<<<<<< HEAD
            color = ColorUtil.theme.backgroundColor
=======
            color = ColorUtil.theme.foregroundColor
>>>>>>> abead19a
        }
        
        if flip {
            createLinePath(xStart: xStart, xEnd: xEnd)
            baseLayer.path = cPath.cgPath
            progressLayer.path = cPath.cgPath
        }
        
        progressLayer.strokeColor = type == .NONE ? color.withAlphaComponent(0).cgColor : color.cgColor
    }
}<|MERGE_RESOLUTION|>--- conflicted
+++ resolved
@@ -82,11 +82,7 @@
         color = type.getColor()
         
         if type == .NONE {
-<<<<<<< HEAD
-            color = ColorUtil.theme.backgroundColor
-=======
             color = ColorUtil.theme.foregroundColor
->>>>>>> abead19a
         }
 
         if flip {
@@ -114,11 +110,7 @@
         color = type.getColor()
         
         if type == .NONE {
-<<<<<<< HEAD
-            color = ColorUtil.theme.backgroundColor
-=======
             color = ColorUtil.theme.foregroundColor
->>>>>>> abead19a
         }
         
         if flip {
