--- conflicted
+++ resolved
@@ -164,11 +164,7 @@
 
         self.general.textLabel?.text = "General"
         self.general.accessoryType = .disclosureIndicator
-<<<<<<< HEAD
-        self.general.backgroundColor = ColorUtil.theme.backgroundColor
-=======
         self.general.backgroundColor = ColorUtil.theme.foregroundColor
->>>>>>> abead19a
         self.general.textLabel?.textColor = ColorUtil.theme.fontColor
         self.general.imageView?.image = UIImage.init(named: "settings")?.toolbarIcon()
         self.general.imageView?.tintColor = ColorUtil.theme.fontColor
@@ -184,11 +180,7 @@
 
         self.manageSubs.textLabel?.text = "Subscriptions"
         self.manageSubs.accessoryType = .disclosureIndicator
-<<<<<<< HEAD
-        self.manageSubs.backgroundColor = ColorUtil.theme.backgroundColor
-=======
         self.manageSubs.backgroundColor = ColorUtil.theme.foregroundColor
->>>>>>> abead19a
         self.manageSubs.textLabel?.textColor = ColorUtil.theme.fontColor
         self.manageSubs.imageView?.image = UIImage.init(named: "subs")?.toolbarIcon()
         self.manageSubs.imageView?.tintColor = ColorUtil.theme.fontColor
@@ -198,33 +190,21 @@
 
         self.postActionCell.textLabel?.text = "Reorder post actions"
         self.postActionCell.accessoryType = .disclosureIndicator
-<<<<<<< HEAD
-        self.postActionCell.backgroundColor = ColorUtil.theme.backgroundColor
-=======
         self.postActionCell.backgroundColor = ColorUtil.theme.foregroundColor
->>>>>>> abead19a
         self.postActionCell.textLabel?.textColor = ColorUtil.theme.fontColor
         self.postActionCell.imageView?.image = UIImage.init(named: "compact")?.toolbarIcon()
         self.postActionCell.imageView?.tintColor = ColorUtil.theme.fontColor
 
         self.mainTheme.textLabel?.text = "App theme"
         self.mainTheme.accessoryType = .disclosureIndicator
-<<<<<<< HEAD
-        self.mainTheme.backgroundColor = ColorUtil.theme.backgroundColor
-=======
         self.mainTheme.backgroundColor = ColorUtil.theme.foregroundColor
->>>>>>> abead19a
         self.mainTheme.textLabel?.textColor = ColorUtil.theme.fontColor
         self.mainTheme.imageView?.image = UIImage.init(named: "palette")?.toolbarIcon()
         self.mainTheme.imageView?.tintColor = ColorUtil.theme.fontColor
 
         self.icon.textLabel?.text = "App icon"
         self.icon.accessoryType = .disclosureIndicator
-<<<<<<< HEAD
-        self.icon.backgroundColor = ColorUtil.theme.backgroundColor
-=======
         self.icon.backgroundColor = ColorUtil.theme.foregroundColor
->>>>>>> abead19a
         self.icon.textLabel?.textColor = ColorUtil.theme.fontColor
         self.icon.imageView?.image = Bundle.main.icon?.getCopy(withSize: CGSize(width: 25, height: 25))
         self.icon.imageView?.layer.cornerRadius = 5
@@ -232,44 +212,28 @@
 
         self.tagsCell.textLabel?.text = "User Tags Management"
         self.tagsCell.accessoryType = .disclosureIndicator
-<<<<<<< HEAD
-        self.tagsCell.backgroundColor = ColorUtil.theme.backgroundColor
-=======
         self.tagsCell.backgroundColor = ColorUtil.theme.foregroundColor
->>>>>>> abead19a
         self.tagsCell.textLabel?.textColor = ColorUtil.theme.fontColor
         self.tagsCell.imageView?.image = UIImage.init(named: "user")?.toolbarIcon()
         self.tagsCell.imageView?.tintColor = ColorUtil.theme.fontColor
 
         self.goPro.textLabel?.text = "Support Slide, go Pro!"
         self.goPro.accessoryType = .disclosureIndicator
-<<<<<<< HEAD
-        self.goPro.backgroundColor = ColorUtil.theme.backgroundColor
-=======
         self.goPro.backgroundColor = ColorUtil.theme.foregroundColor
->>>>>>> abead19a
         self.goPro.textLabel?.textColor = ColorUtil.theme.fontColor
         self.goPro.imageView?.image = UIImage.init(named: "support")?.toolbarIcon().getCopy(withColor: GMColor.red500Color())
         self.goPro.imageView?.tintColor = ColorUtil.theme.fontColor
 
         self.coffeeCell.textLabel?.text = "Tip Jar"
         self.coffeeCell.accessoryType = .disclosureIndicator
-<<<<<<< HEAD
-        self.coffeeCell.backgroundColor = ColorUtil.theme.backgroundColor
-=======
         self.coffeeCell.backgroundColor = ColorUtil.theme.foregroundColor
->>>>>>> abead19a
         self.coffeeCell.textLabel?.textColor = ColorUtil.theme.fontColor
         self.coffeeCell.imageView?.image = UIImage.init(named: "support")?.toolbarIcon().getCopy(withColor: GMColor.lightGreen500Color())
         self.coffeeCell.imageView?.tintColor = ColorUtil.theme.fontColor
 
         self.clearCell.textLabel?.text = "Clear cache"
         self.clearCell.accessoryType = .none
-<<<<<<< HEAD
-        self.clearCell.backgroundColor = ColorUtil.theme.backgroundColor
-=======
         self.clearCell.backgroundColor = ColorUtil.theme.foregroundColor
->>>>>>> abead19a
         self.clearCell.textLabel?.textColor = ColorUtil.theme.fontColor
         self.clearCell.imageView?.image = UIImage.init(named: "multis")?.toolbarIcon()
         self.clearCell.imageView?.tintColor = ColorUtil.theme.fontColor
@@ -284,22 +248,14 @@
 
         self.backupCell.textLabel?.text = "Backup and Restore"
         self.backupCell.accessoryType = .disclosureIndicator
-<<<<<<< HEAD
-        self.backupCell.backgroundColor = ColorUtil.theme.backgroundColor
-=======
         self.backupCell.backgroundColor = ColorUtil.theme.foregroundColor
->>>>>>> abead19a
         self.backupCell.textLabel?.textColor = ColorUtil.theme.fontColor
         self.backupCell.imageView?.image = UIImage.init(named: "restore")?.toolbarIcon()
         self.backupCell.imageView?.tintColor = ColorUtil.theme.fontColor
 
         self.gestureCell.textLabel?.text = "Gestures"
         self.gestureCell.accessoryType = .disclosureIndicator
-<<<<<<< HEAD
-        self.gestureCell.backgroundColor = ColorUtil.theme.backgroundColor
-=======
         self.gestureCell.backgroundColor = ColorUtil.theme.foregroundColor
->>>>>>> abead19a
         self.gestureCell.textLabel?.textColor = ColorUtil.theme.fontColor
         self.gestureCell.imageView?.image = UIImage.init(named: "gestures")?.toolbarIcon()
         self.gestureCell.imageView?.tintColor = ColorUtil.theme.fontColor
@@ -309,77 +265,49 @@
 
         self.cacheCell.textLabel?.text = "Offline caching"
         self.cacheCell.accessoryType = .disclosureIndicator
-<<<<<<< HEAD
-        self.cacheCell.backgroundColor = ColorUtil.theme.backgroundColor
-=======
         self.cacheCell.backgroundColor = ColorUtil.theme.foregroundColor
->>>>>>> abead19a
         self.cacheCell.textLabel?.textColor = ColorUtil.theme.fontColor
         self.cacheCell.imageView?.image = UIImage.init(named: "save-1")?.toolbarIcon()
         self.cacheCell.imageView?.tintColor = ColorUtil.theme.fontColor
 
         self.postLayout.textLabel?.text = "Submission layout"
         self.postLayout.accessoryType = .disclosureIndicator
-<<<<<<< HEAD
-        self.postLayout.backgroundColor = ColorUtil.theme.backgroundColor
-=======
         self.postLayout.backgroundColor = ColorUtil.theme.foregroundColor
->>>>>>> abead19a
         self.postLayout.textLabel?.textColor = ColorUtil.theme.fontColor
         self.postLayout.imageView?.image = UIImage.init(named: "layout")?.toolbarIcon()
         self.postLayout.imageView?.tintColor = ColorUtil.theme.fontColor
 
         self.subThemes.textLabel?.text = "Subreddit themes"
         self.subThemes.accessoryType = .disclosureIndicator
-<<<<<<< HEAD
-        self.subThemes.backgroundColor = ColorUtil.theme.backgroundColor
-=======
         self.subThemes.backgroundColor = ColorUtil.theme.foregroundColor
->>>>>>> abead19a
         self.subThemes.textLabel?.textColor = ColorUtil.theme.fontColor
         self.subThemes.imageView?.image = UIImage.init(named: "subs")?.toolbarIcon()
         self.subThemes.imageView?.tintColor = ColorUtil.theme.fontColor
 
         self.font.textLabel?.text = "Font"
         self.font.accessoryType = .disclosureIndicator
-<<<<<<< HEAD
-        self.font.backgroundColor = ColorUtil.theme.backgroundColor
-=======
         self.font.backgroundColor = ColorUtil.theme.foregroundColor
->>>>>>> abead19a
         self.font.textLabel?.textColor = ColorUtil.theme.fontColor
         self.font.imageView?.image = UIImage.init(named: "size")?.toolbarIcon()
         self.font.imageView?.tintColor = ColorUtil.theme.fontColor
 
         self.comments.textLabel?.text = "Comments"
         self.comments.accessoryType = .disclosureIndicator
-<<<<<<< HEAD
-        self.comments.backgroundColor = ColorUtil.theme.backgroundColor
-=======
         self.comments.backgroundColor = ColorUtil.theme.foregroundColor
->>>>>>> abead19a
         self.comments.textLabel?.textColor = ColorUtil.theme.fontColor
         self.comments.imageView?.image = UIImage.init(named: "comments")?.toolbarIcon()
         self.comments.imageView?.tintColor = ColorUtil.theme.fontColor
 
         self.linkHandling.textLabel?.text = "Link handling"
         self.linkHandling.accessoryType = .disclosureIndicator
-<<<<<<< HEAD
-        self.linkHandling.backgroundColor = ColorUtil.theme.backgroundColor
-=======
         self.linkHandling.backgroundColor = ColorUtil.theme.foregroundColor
->>>>>>> abead19a
         self.linkHandling.textLabel?.textColor = ColorUtil.theme.fontColor
         self.linkHandling.imageView?.image = UIImage.init(named: "link")?.toolbarIcon()
         self.linkHandling.imageView?.tintColor = ColorUtil.theme.fontColor
 
         self.history.textLabel?.text = "History"
         self.history.accessoryType = .disclosureIndicator
-<<<<<<< HEAD
-        self.history.backgroundColor = ColorUtil.theme.backgroundColor
-=======
         self.history.backgroundColor = ColorUtil.theme.foregroundColor
->>>>>>> abead19a
         self.history.textLabel?.textColor = ColorUtil.theme.fontColor
         self.history.imageView?.image = UIImage.init(named: "history")?.toolbarIcon()
         self.history.imageView?.tintColor = ColorUtil.theme.fontColor
@@ -389,55 +317,35 @@
 
         self.dataSaving.textLabel?.text = "Data saving"
         self.dataSaving.accessoryType = .disclosureIndicator
-<<<<<<< HEAD
-        self.dataSaving.backgroundColor = ColorUtil.theme.backgroundColor
-=======
         self.dataSaving.backgroundColor = ColorUtil.theme.foregroundColor
->>>>>>> abead19a
         self.dataSaving.textLabel?.textColor = ColorUtil.theme.fontColor
         self.dataSaving.imageView?.image = UIImage.init(named: "data")?.toolbarIcon()
         self.dataSaving.imageView?.tintColor = ColorUtil.theme.fontColor
 
         self.content.textLabel?.text = "Content"
         self.content.accessoryType = .disclosureIndicator
-<<<<<<< HEAD
-        self.content.backgroundColor = ColorUtil.theme.backgroundColor
-=======
         self.content.backgroundColor = ColorUtil.theme.foregroundColor
->>>>>>> abead19a
         self.content.textLabel?.textColor = ColorUtil.theme.fontColor
         self.content.imageView?.image = UIImage.init(named: "image")?.toolbarIcon()
         self.content.imageView?.tintColor = ColorUtil.theme.fontColor
 
         self.subCell.textLabel?.text = "Visit the Slide subreddit!"
         self.subCell.accessoryType = .disclosureIndicator
-<<<<<<< HEAD
-        self.subCell.backgroundColor = ColorUtil.theme.backgroundColor
-=======
         self.subCell.backgroundColor = ColorUtil.theme.foregroundColor
->>>>>>> abead19a
         self.subCell.textLabel?.textColor = ColorUtil.theme.fontColor
         self.subCell.imageView?.image = UIImage.init(named: "subs")?.toolbarIcon()
         self.subCell.imageView?.tintColor = ColorUtil.theme.fontColor
 
         self.filters.textLabel?.text = "Filters"
         self.filters.accessoryType = .disclosureIndicator
-<<<<<<< HEAD
-        self.filters.backgroundColor = ColorUtil.theme.backgroundColor
-=======
         self.filters.backgroundColor = ColorUtil.theme.foregroundColor
->>>>>>> abead19a
         self.filters.textLabel?.textColor = ColorUtil.theme.fontColor
         self.filters.imageView?.image = UIImage.init(named: "filter")?.toolbarIcon()
         self.filters.imageView?.tintColor = ColorUtil.theme.fontColor
 
         self.aboutCell.textLabel?.text = "Version: \(getVersion())"
         self.aboutCell.accessoryType = .disclosureIndicator
-<<<<<<< HEAD
-        self.aboutCell.backgroundColor = ColorUtil.theme.backgroundColor
-=======
         self.aboutCell.backgroundColor = ColorUtil.theme.foregroundColor
->>>>>>> abead19a
         self.aboutCell.textLabel?.textColor = ColorUtil.theme.fontColor
         self.aboutCell.imageView?.image = UIImage.init(named: "info")?.toolbarIcon()
             
@@ -445,44 +353,28 @@
 
         self.githubCell.textLabel?.text = "Github"
         self.githubCell.accessoryType = .disclosureIndicator
-<<<<<<< HEAD
-        self.githubCell.backgroundColor = ColorUtil.theme.backgroundColor
-=======
         self.githubCell.backgroundColor = ColorUtil.theme.foregroundColor
->>>>>>> abead19a
         self.githubCell.textLabel?.textColor = ColorUtil.theme.fontColor
         self.githubCell.imageView?.image = UIImage.init(named: "github")?.toolbarIcon()
         self.githubCell.imageView?.tintColor = ColorUtil.theme.fontColor
 
         self.licenseCell.textLabel?.text = "Open source licenses"
         self.licenseCell.accessoryType = .disclosureIndicator
-<<<<<<< HEAD
-        self.licenseCell.backgroundColor = ColorUtil.theme.backgroundColor
-=======
         self.licenseCell.backgroundColor = ColorUtil.theme.foregroundColor
->>>>>>> abead19a
         self.licenseCell.textLabel?.textColor = ColorUtil.theme.fontColor
         self.licenseCell.imageView?.image = UIImage.init(named: "code")?.toolbarIcon()
         self.licenseCell.imageView?.tintColor = ColorUtil.theme.fontColor
 
         self.contributorsCell.textLabel?.text = "Slide project contributors"
         self.contributorsCell.accessoryType = .disclosureIndicator
-<<<<<<< HEAD
-        self.contributorsCell.backgroundColor = ColorUtil.theme.backgroundColor
-=======
         self.contributorsCell.backgroundColor = ColorUtil.theme.foregroundColor
->>>>>>> abead19a
         self.contributorsCell.textLabel?.textColor = ColorUtil.theme.fontColor
         self.contributorsCell.imageView?.image = UIImage.init(named: "happy")?.toolbarIcon()
         self.contributorsCell.imageView?.tintColor = ColorUtil.theme.fontColor
 
         self.autoPlayCell.textLabel?.text = "Autoplay videos and gifs"
         self.autoPlayCell.accessoryType = .none
-<<<<<<< HEAD
-        self.autoPlayCell.backgroundColor = ColorUtil.theme.backgroundColor
-=======
         self.autoPlayCell.backgroundColor = ColorUtil.theme.foregroundColor
->>>>>>> abead19a
         self.autoPlayCell.textLabel?.textColor = ColorUtil.theme.fontColor
         self.autoPlayCell.imageView?.image = UIImage.init(named: "play")?.toolbarIcon()
         self.autoPlayCell.imageView?.tintColor = ColorUtil.theme.fontColor
@@ -493,11 +385,7 @@
 
         viewModeCell.textLabel?.text = "App mode"
         viewModeCell.accessoryType = .disclosureIndicator
-<<<<<<< HEAD
-        viewModeCell.backgroundColor = ColorUtil.theme.backgroundColor
-=======
         viewModeCell.backgroundColor = ColorUtil.theme.foregroundColor
->>>>>>> abead19a
         viewModeCell.textLabel?.textColor = ColorUtil.theme.fontColor
         viewModeCell.selectionStyle = UITableViewCell.SelectionStyle.none
         self.viewModeCell.imageView?.image = UIImage.init(named: "multicolumn")?.toolbarIcon()
@@ -514,11 +402,7 @@
         lock.addTarget(self, action: #selector(SettingsViewController.switchIsChanged(_:)), for: UIControl.Event.valueChanged)
         lockCell.textLabel?.text = "Biometric app lock"
         lockCell.accessoryView = lock
-<<<<<<< HEAD
-        lockCell.backgroundColor = ColorUtil.theme.backgroundColor
-=======
         lockCell.backgroundColor = ColorUtil.theme.foregroundColor
->>>>>>> abead19a
         lockCell.textLabel?.textColor = ColorUtil.theme.fontColor
         lockCell.selectionStyle = UITableViewCell.SelectionStyle.none
         self.lockCell.imageView?.image = UIImage.init(named: "lockapp")?.toolbarIcon()
@@ -526,11 +410,7 @@
 
         audioSettings.textLabel?.text = "Audio"
         audioSettings.accessoryType = .disclosureIndicator
-<<<<<<< HEAD
-        audioSettings.backgroundColor = ColorUtil.theme.backgroundColor
-=======
         audioSettings.backgroundColor = ColorUtil.theme.foregroundColor
->>>>>>> abead19a
         audioSettings.textLabel?.textColor = ColorUtil.theme.fontColor
         audioSettings.imageView?.image = UIImage.init(named: "audio")?.toolbarIcon()
         audioSettings.imageView?.tintColor = ColorUtil.theme.fontColor
