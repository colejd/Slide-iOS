--- conflicted
+++ resolved
@@ -54,11 +54,7 @@
     }
     
     func setupTheme() {
-<<<<<<< HEAD
-        self.visualStyle.backgroundColor = ColorUtil.theme.backgroundColor.withAlphaComponent(0.92)
-=======
         self.visualStyle.backgroundColor = ColorUtil.theme.foregroundColor.withAlphaComponent(0.92)
->>>>>>> abead19a
         self.visualStyle.normalTextColor = ColorUtil.baseAccent
         self.visualStyle.textFieldBorderColor = ColorUtil.theme.fontColor
         self.visualStyle.actionHighlightColor = ColorUtil.theme.navIconColor
