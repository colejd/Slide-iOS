--- conflicted
+++ resolved
@@ -198,17 +198,9 @@
         return 1 - percent
     }
     
-<<<<<<< HEAD
-    func collapse() {
+    @objc func collapse() {
 
         searchBar.isUserInteractionEnabled = true
-=======
-    @objc func collapse() {
-        self.header.account.isUserInteractionEnabled = false
-        self.header.inbox.isUserInteractionEnabled = false
-        self.header.mod.isUserInteractionEnabled = false
-        self.header.settings.isUserInteractionEnabled = false
->>>>>>> bc6b5a48
 
         let y = UIScreen.main.bounds.height - bottomOffset
         if let parent = self.parentController, parent.menu.superview != nil {
@@ -433,17 +425,6 @@
         tableView.register(SubredditCellView.classForCoder(), forCellReuseIdentifier: "profile")
 
         view.addSubview(tableView)
-<<<<<<< HEAD
-=======
-
-        searchBar = header.search
-        searchBar?.searchBarStyle = UISearchBar.Style.minimal
-        searchBar?.placeholder = " Go to subreddit or profile"
-        searchBar?.sizeToFit()
-        searchBar?.isTranslucent = true
-        searchBar?.barStyle = .blackTranslucent
-        searchBar?.delegate = self
->>>>>>> bc6b5a48
         self.navigationController?.setNavigationBarHidden(true, animated: false)
         setColors(MainViewController.current)
     }
