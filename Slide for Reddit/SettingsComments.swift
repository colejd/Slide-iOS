//
//  SettingsComments.swift
//  Slide for Reddit
//
//  Created by Carlos Crane on 6/28/17.
//  Copyright © 2017 Haptic Apps. All rights reserved.
//

import Anchorage
import MKColorPicker
import UIKit
import XLActionController

class SettingsComments: UITableViewController, ColorPickerViewDelegate {
    var disableNavigationBarCell: UITableViewCell = UITableViewCell()
    var disableNavigationBar = UISwitch().then {
        $0.onTintColor = ColorUtil.baseAccent
    }
    
    var authorThemeCell: UITableViewCell = UITableViewCell()

    var themeColorCell: UITableViewCell = UITableViewCell()
    
    var wideIndicatorCell: UITableViewCell = UITableViewCell()
    var wideIndicator = UISwitch().then {
        $0.onTintColor = ColorUtil.baseAccent
    }

    var floatingJumpCell: UITableViewCell = UITableViewCell(style: .subtitle, reuseIdentifier: "jump")

    var collapseDefaultCell: UITableViewCell = UITableViewCell()
    var collapseDefault = UISwitch().then {
        $0.onTintColor = ColorUtil.baseAccent
    }
    
    var swapLongPressCell: UITableViewCell = UITableViewCell()
    var swapLongPress = UISwitch().then {
        $0.onTintColor = ColorUtil.baseAccent
    }
    
    var collapseFullyCell: UITableViewCell = UITableViewCell()
    var collapseFully = UISwitch().then {
        $0.onTintColor = ColorUtil.baseAccent
    }

    var fullscreenImageCell: UITableViewCell = UITableViewCell()
    var fullscreenImage = UISwitch().then {
        $0.onTintColor = ColorUtil.baseAccent
    }

    var highlightOpCell: UITableViewCell = UITableViewCell()
    var highlightOp = UISwitch().then {
        $0.onTintColor = ColorUtil.baseAccent
    }
    
    var hideAutomodCell: UITableViewCell = UITableViewCell()
    var hideAutomod = UISwitch().then {
        $0.onTintColor = ColorUtil.baseAccent
    }

    override var preferredStatusBarStyle: UIStatusBarStyle {
        if ColorUtil.theme.isLight && SettingValues.reduceColor {
            return .default
        } else {
            return .lightContent
        }
    }

    override func viewWillAppear(_ animated: Bool) {
        super.viewWillAppear(animated)
        setupBaseBarColors()
    }
    
    @objc func switchIsChanged(_ changed: UISwitch) {
        if changed == disableNavigationBar {
            SettingValues.disableNavigationBar = changed.isOn
            UserDefaults.standard.set(changed.isOn, forKey: SettingValues.pref_disableNavigationBar)
        } else if changed == wideIndicator {
            SettingValues.wideIndicators = changed.isOn
            UserDefaults.standard.set(changed.isOn, forKey: SettingValues.pref_widerIndicators)
        } else if changed == hideAutomod {
            SettingValues.hideAutomod = changed.isOn
            UserDefaults.standard.set(changed.isOn, forKey: SettingValues.pref_hideAutomod)
        } else if changed == collapseDefault {
            SettingValues.collapseDefault = changed.isOn
            UserDefaults.standard.set(changed.isOn, forKey: SettingValues.pref_collapseDefault)
        } else if changed == swapLongPress {
            SettingValues.swapLongPress = changed.isOn
            UserDefaults.standard.set(changed.isOn, forKey: SettingValues.pref_swapLongPress)
        } else if changed == collapseFully {
            SettingValues.collapseFully = changed.isOn
            UserDefaults.standard.set(changed.isOn, forKey: SettingValues.pref_collapseFully)
        } else if changed == fullscreenImage {
            SettingValues.commentFullScreen = !changed.isOn
            UserDefaults.standard.set(!changed.isOn, forKey: SettingValues.pref_commentFullScreen)
        } else if changed == highlightOp {
            SettingValues.highlightOp = changed.isOn
            UserDefaults.standard.set(changed.isOn, forKey: SettingValues.pref_highlightOp)
        }
        UserDefaults.standard.synchronize()
    }
    
    override func tableView(_ tableView: UITableView, viewForHeaderInSection section: Int) -> UIView? {
        let label: UILabel = UILabel()
        label.textColor = ColorUtil.baseAccent
        label.font = FontGenerator.boldFontOfSize(size: 20, submission: true)
        let toReturn = label.withPadding(padding: UIEdgeInsets.init(top: 0, left: 12, bottom: 0, right: 0))
        toReturn.backgroundColor = ColorUtil.theme.backgroundColor
        
        switch section {
        case 0: label.text  = "Submission"
        case 1: label.text  = "Display"
        case 2: label.text = "Interaction"
        default: label.text  = ""
        }
        return toReturn
    }
    
    func colorPickerView(_ colorPickerView: ColorPickerView, didSelectItemAt indexPath: IndexPath) {
        ColorUtil.setCommentNameColor(color: colorPickerView.colors[indexPath.row])
        self.updateThemeCell()
    }
    
    override func tableView(_ tableView: UITableView, didSelectRowAt indexPath: IndexPath) {
        tableView.deselectRow(at: indexPath, animated: true)
        if indexPath.section == 1 && indexPath.row == 0 {
            showAuthorChooser()
        } else if indexPath.section == 1 && indexPath.row == 1 {
            showDepthChooser()
        } else if indexPath.section == 0 && indexPath.row == 2 {
            showJumpChooser()
        }
    }
    
    func showJumpChooser() {
        let actionSheetController: UIAlertController = UIAlertController(title: "Floating jump button mode", message: "Tip: long pressing jumps up!", preferredStyle: .actionSheet)
        
        actionSheetController.addCancelButton()
        
        for t in SettingValues.CommentJumpMode.cases {
            let saveActionButton: UIAlertAction = UIAlertAction(title: t.getTitle(), style: .default) { _ -> Void in
                SettingValues.commentJumpButton = t
                UserDefaults.standard.set(t.rawValue, forKey: SettingValues.pref_commentJumpMode)
                self.floatingJumpCell.detailTextLabel?.text = t.getTitle()
            }
            actionSheetController.addAction(saveActionButton)
        }
        
        if let presenter = actionSheetController.popoverPresentationController {
            presenter.sourceView = floatingJumpCell.contentView
            presenter.sourceRect = floatingJumpCell.contentView.bounds
        }
        
        self.present(actionSheetController, animated: true, completion: nil)
    }
    
    func setDepthColors(_ colors: [UIColor]) {
        ColorUtil.setCommentDepthColors(colors)
        self.updateDepthsCell()
    }
    
    func showDepthChooser() {
        let alertController: BottomSheetActionController = BottomSheetActionController()
        alertController.headerData = "Comment depth colors"

        alertController.addAction(Action(ActionData(title: "Default", image: UIImage(named: "circle")!.menuIcon().getCopy(withColor: GMColor.red500Color())), style: .default, handler: { _ in
            //choose color
            var colorArray = [UIColor]()
            colorArray.append(GMColor.red500Color())
            colorArray.append(GMColor.orange500Color())
            colorArray.append(GMColor.yellow500Color())
            colorArray.append(GMColor.green500Color())
            colorArray.append(GMColor.blue500Color())
            self.setDepthColors(colorArray)
        }))
        
        alertController.addAction(Action(ActionData(title: "Monochrome", image: UIImage(named: "circle")!.menuIcon().getCopy(withColor: GMColor.grey500Color())), style: .default, handler: { _ in
            var colorArray = [UIColor]()
            colorArray.append(GMColor.grey700Color())
            colorArray.append(GMColor.grey600Color())
            colorArray.append(GMColor.grey500Color())
            colorArray.append(GMColor.grey400Color())
            colorArray.append(GMColor.grey300Color())
            self.setDepthColors(colorArray)
        }))
        
        alertController.addAction(Action(ActionData(title: "Main color", image: UIImage(named: "circle")!.menuIcon().getCopy(withColor: ColorUtil.baseColor)), style: .default, handler: { _ in
            let baseColor = ColorUtil.baseColor
            var colorArray = [UIColor]()
            colorArray.append(baseColor.add(overlay: UIColor.white.withAlphaComponent(0.3)))
            colorArray.append(baseColor.add(overlay: UIColor.white.withAlphaComponent(0.15)))
            colorArray.append(baseColor)
            colorArray.append(baseColor.add(overlay: UIColor.black.withAlphaComponent(0.15)))
            colorArray.append(baseColor.add(overlay: UIColor.black.withAlphaComponent(0.3)))
            self.setDepthColors(colorArray)
        }))
        
        alertController.addAction(Action(ActionData(title: "Invisible", image: UIImage(named: "circle")!.menuIcon().getCopy(withColor: ColorUtil.theme.backgroundColor)), style: .default, handler: { _ in
            let baseColor = ColorUtil.theme.backgroundColor
            var colorArray = [UIColor]()
            colorArray.append(baseColor)
            colorArray.append(baseColor)
            colorArray.append(baseColor)
            colorArray.append(baseColor)
            colorArray.append(baseColor)
            self.setDepthColors(colorArray)
        }))
        
        alertController.addAction(Action(ActionData(title: "Accent color", image: UIImage(named: "circle")!.menuIcon().getCopy(withColor: ColorUtil.baseAccent)), style: .default, handler: { _ in
            let baseColor = ColorUtil.baseAccent
            var colorArray = [UIColor]()
            colorArray.append(baseColor.add(overlay: UIColor.white.withAlphaComponent(0.3)))
            colorArray.append(baseColor.add(overlay: UIColor.white.withAlphaComponent(0.15)))
            colorArray.append(baseColor)
            colorArray.append(baseColor.add(overlay: UIColor.black.withAlphaComponent(0.15)))
            colorArray.append(baseColor.add(overlay: UIColor.black.withAlphaComponent(0.3)))
            self.setDepthColors(colorArray)
        }))
        
        alertController.addAction(Action(ActionData(title: "Space", image: UIImage(named: "circle")!.menuIcon().getCopy(withColor: UIColor(hex: "BF3436"))), style: .default, handler: { _ in
            //choose color
            var colorArray = [UIColor]()
            colorArray.append(UIColor(hex: "EF6040"))
            colorArray.append(UIColor(hex: "BF3436"))
            colorArray.append(UIColor(hex: "6C2032"))
            colorArray.append(UIColor(hex: "662132"))
            colorArray.append(UIColor(hex: "20151D"))
            self.setDepthColors(colorArray)
        }))
            
        alertController.addAction(Action(ActionData(title: "Candy", image: UIImage(named: "circle")!.menuIcon().getCopy(withColor: GMColor.blue500Color())), style: .default, handler: { _ in
            //choose color
            var colorArray = [UIColor]()
            colorArray.append(UIColor(hex: "E83F6F"))
            colorArray.append(UIColor(hex: "FF7B00"))
            colorArray.append(UIColor(hex: "FFBF00"))
            colorArray.append(UIColor(hex: "32936F"))
            colorArray.append(UIColor(hex: "2274A5"))
            self.setDepthColors(colorArray)
        }))

        alertController.addAction(Action(ActionData(title: "Spice", image: UIImage(named: "circle")!.menuIcon().getCopy(withColor: GMColor.blue500Color())), style: .default, handler: { _ in
            //choose color
            var colorArray = [UIColor]()
            colorArray.append(UIColor(hex: "4F000B"))
            colorArray.append(UIColor(hex: "720026"))
            colorArray.append(UIColor(hex: "CE4257"))
            colorArray.append(UIColor(hex: "CE4257"))
            colorArray.append(UIColor(hex: "FF9B54"))
            self.setDepthColors(colorArray)
        }))

        alertController.addAction(Action(ActionData(title: "Bright", image: UIImage(named: "circle")!.menuIcon().getCopy(withColor: GMColor.blue500Color())), style: .default, handler: { _ in
            //choose color
            var colorArray = [UIColor]()
            colorArray.append(UIColor(hex: "FFBE0B"))
            colorArray.append(UIColor(hex: "FB5607"))
            colorArray.append(UIColor(hex: "FF006E"))
            colorArray.append(UIColor(hex: "8338EC"))
            colorArray.append(UIColor(hex: "3A86FF"))
            self.setDepthColors(colorArray)
        }))

        present(alertController, animated: true, completion: nil)
    }
    
    func showAuthorChooser() {
        let alertController = UIAlertController(title: "\n\n\n\n\n\n\n\n", message: nil, preferredStyle: UIAlertController.Style.actionSheet)
        
        let margin: CGFloat = 10.0
        let rect = CGRect(x: margin, y: margin, width: UIScreen.main.traitCollection.userInterfaceIdiom == .pad ? 314 - margin * 4.0: alertController.view.bounds.size.width - margin * 4.0, height: 150)
        let MKColorPicker = ColorPickerView.init(frame: rect)
        MKColorPicker.delegate = self
        MKColorPicker.colors = GMPalette.allColor()
        MKColorPicker.selectionStyle = .check
        MKColorPicker.scrollDirection = .vertical
        
        MKColorPicker.style = .circle
        
        alertController.view.addSubview(MKColorPicker)
        
        alertController.addAction(UIAlertAction(title: "Match theme font color", style: .default, handler: { (_) in
            ColorUtil.setCommentNameColor(color: nil)
            self.updateThemeCell()
        }))
        
        alertController.addAction(UIAlertAction(title: "Match subreddit accent color", style: .default, handler: { (_) in
            ColorUtil.setCommentNameColor(color: nil, accent: true)
            self.updateThemeCell()
        }))
        
        let cancelAction = UIAlertAction(title: "Save", style: .cancel, handler: { (_: UIAlertAction!) in
        })
        
        alertController.addAction(cancelAction)
        alertController.modalPresentationStyle = .popover
        if let presenter = alertController.popoverPresentationController {
            presenter.sourceView = authorThemeCell.contentView
            presenter.sourceRect = authorThemeCell.contentView.bounds
        }
        
        present(alertController, animated: true, completion: nil)
    }
    
    public func createCell(_ cell: UITableViewCell, _ switchV: UISwitch? = nil, isOn: Bool, text: String) {
        cell.textLabel?.text = text
        cell.textLabel?.textColor = ColorUtil.theme.fontColor
<<<<<<< HEAD
        cell.backgroundColor = ColorUtil.theme.backgroundColor
=======
        cell.backgroundColor = ColorUtil.theme.foregroundColor
>>>>>>> abead19a
        cell.textLabel?.numberOfLines = 0
        cell.textLabel?.lineBreakMode = .byWordWrapping
        if let s = switchV {
            s.isOn = isOn
            s.addTarget(self, action: #selector(SettingsLayout.switchIsChanged(_:)), for: UIControl.Event.valueChanged)
            cell.accessoryView = s
        }
        cell.selectionStyle = UITableViewCell.SelectionStyle.none
    }

    override func loadView() {
        super.loadView()
        self.view.backgroundColor = ColorUtil.theme.backgroundColor
        // set the title
        self.title = "Comments"
        self.tableView.separatorStyle = .none

        createCell(disableNavigationBarCell, disableNavigationBar, isOn: SettingValues.disableNavigationBar, text: "Disable comment navigation toolbar")
        createCell(fullscreenImageCell, fullscreenImage, isOn: !SettingValues.commentFullScreen, text: "Crop the submission image in comment view")
        createCell(collapseDefaultCell, collapseDefault, isOn: SettingValues.collapseDefault, text: "Collapse all comments automatically")
        createCell(swapLongPressCell, swapLongPress, isOn: SettingValues.swapLongPress, text: "Swap tap and long press actions")
        createCell(collapseFullyCell, collapseFully, isOn: SettingValues.collapseFully, text: "Collapse comments fully")
        createCell(highlightOpCell, highlightOp, isOn: SettingValues.highlightOp, text: "Highlight op replies of parent comments with a purple depth indicator")
        createCell(wideIndicatorCell, wideIndicator, isOn: SettingValues.wideIndicators, text: "Make comment depth indicator wider")
        createCell(hideAutomodCell, hideAutomod, isOn: SettingValues.hideAutomod, text: "Move top AutoModerator comment to a button (if it is not your submission)")
        createCell(floatingJumpCell, nil, isOn: false, text: "Floating jump button")
        floatingJumpCell.detailTextLabel?.textColor = ColorUtil.theme.fontColor
        floatingJumpCell.detailTextLabel?.numberOfLines = 0
        floatingJumpCell.detailTextLabel?.text = SettingValues.commentJumpButton.getTitle()

        updateThemeCell()
        updateDepthsCell()
        
        self.tableView.tableFooterView = UIView()
    }
    
    public func updateThemeCell() {
        authorThemeCell.textLabel?.text = "Author username color"
        authorThemeCell.textLabel?.textColor = ColorUtil.theme.fontColor
<<<<<<< HEAD
        authorThemeCell.backgroundColor = ColorUtil.theme.backgroundColor
=======
        authorThemeCell.backgroundColor = ColorUtil.theme.foregroundColor
>>>>>>> abead19a
        authorThemeCell.textLabel?.numberOfLines = 0
        authorThemeCell.textLabel?.lineBreakMode = .byWordWrapping
        authorThemeCell.selectionStyle = UITableViewCell.SelectionStyle.none
        let circleView = UIView(frame: CGRect(x: 0, y: 0, width: 30, height: 30))
        circleView.layer.cornerRadius = 15
        circleView.backgroundColor = ColorUtil.getCommentNameColor("NONE")
        authorThemeCell.accessoryView = circleView
    }
    
    public func updateDepthsCell() {
        themeColorCell.textLabel?.text = "Depths colors"
        themeColorCell.textLabel?.textColor = ColorUtil.theme.fontColor
<<<<<<< HEAD
        themeColorCell.backgroundColor = ColorUtil.theme.backgroundColor
=======
        themeColorCell.backgroundColor = ColorUtil.theme.foregroundColor
>>>>>>> abead19a
        themeColorCell.textLabel?.numberOfLines = 0
        themeColorCell.textLabel?.lineBreakMode = .byWordWrapping
        themeColorCell.selectionStyle = UITableViewCell.SelectionStyle.none
        let currentColors = ColorUtil.getCommentDepthColors().backwards()
        let stack = UIStackView(frame: CGRect(x: 0, y: 0, width: 68, height: 30)).then {
            $0.axis = .horizontal
            $0.alignment = .center
            $0.spacing = 2
        }
        for i in 0...4 {
            let circleView = UIView(frame: CGRect(x: 0, y: 0, width: 12, height: 12))
            circleView.layer.cornerRadius = 6
            circleView.backgroundColor = currentColors[i]
            circleView.heightAnchor == 12
            circleView.widthAnchor == 12
            stack.addArrangedSubview(circleView)
        }
        themeColorCell.accessoryView = stack
    }
    
    override func numberOfSections(in tableView: UITableView) -> Int {
        return 3
    }
    
    override func tableView(_ tableView: UITableView, heightForHeaderInSection section: Int) -> CGFloat {
        return 70
    }
    
    override func tableView(_ tableView: UITableView, heightForRowAt indexPath: IndexPath) -> CGFloat {
        return 60
    }
    
    func tableView(tableView: UITableView, willDisplayHeaderView view: UIView, forSection section: Int) {
    }
    
    override func viewWillDisappear(_ animated: Bool) {
        PagingCommentViewController.savedComment = nil
    }
    
    override func tableView(_ tableView: UITableView, cellForRowAt indexPath: IndexPath) -> UITableViewCell {
        switch indexPath.section {
        case 0:
            switch indexPath.row {
            case 0: return self.fullscreenImageCell
            case 1: return self.hideAutomodCell
            case 2: return self.floatingJumpCell
            default: fatalError("Unkown row in section 0")
            }
        case 1:
            switch indexPath.row {
            case 0: return self.authorThemeCell
            case 1: return self.themeColorCell
            case 2: return self.wideIndicatorCell
            default: fatalError("Unknown row in section 1")
            }
        case 2:
            switch indexPath.row {
            case 0: return self.collapseDefaultCell
            case 1: return self.collapseFullyCell
            case 2: return self.swapLongPressCell
            case 3: return self.highlightOpCell
            default: fatalError("Unknown row in section 2")
            }
        default: fatalError("Unknown section")
        }
        
    }
    
    override func tableView(_ tableView: UITableView, numberOfRowsInSection section: Int) -> Int {
        switch section {
        case 0: return 3
        case 1: return 3
        case 2: return 4
        default: fatalError("Unknown number of sections")
        }
    }
    
}<|MERGE_RESOLUTION|>--- conflicted
+++ resolved
@@ -305,11 +305,7 @@
     public func createCell(_ cell: UITableViewCell, _ switchV: UISwitch? = nil, isOn: Bool, text: String) {
         cell.textLabel?.text = text
         cell.textLabel?.textColor = ColorUtil.theme.fontColor
-<<<<<<< HEAD
-        cell.backgroundColor = ColorUtil.theme.backgroundColor
-=======
         cell.backgroundColor = ColorUtil.theme.foregroundColor
->>>>>>> abead19a
         cell.textLabel?.numberOfLines = 0
         cell.textLabel?.lineBreakMode = .byWordWrapping
         if let s = switchV {
@@ -349,11 +345,7 @@
     public func updateThemeCell() {
         authorThemeCell.textLabel?.text = "Author username color"
         authorThemeCell.textLabel?.textColor = ColorUtil.theme.fontColor
-<<<<<<< HEAD
-        authorThemeCell.backgroundColor = ColorUtil.theme.backgroundColor
-=======
         authorThemeCell.backgroundColor = ColorUtil.theme.foregroundColor
->>>>>>> abead19a
         authorThemeCell.textLabel?.numberOfLines = 0
         authorThemeCell.textLabel?.lineBreakMode = .byWordWrapping
         authorThemeCell.selectionStyle = UITableViewCell.SelectionStyle.none
@@ -366,11 +358,7 @@
     public func updateDepthsCell() {
         themeColorCell.textLabel?.text = "Depths colors"
         themeColorCell.textLabel?.textColor = ColorUtil.theme.fontColor
-<<<<<<< HEAD
-        themeColorCell.backgroundColor = ColorUtil.theme.backgroundColor
-=======
         themeColorCell.backgroundColor = ColorUtil.theme.foregroundColor
->>>>>>> abead19a
         themeColorCell.textLabel?.numberOfLines = 0
         themeColorCell.textLabel?.lineBreakMode = .byWordWrapping
         themeColorCell.selectionStyle = UITableViewCell.SelectionStyle.none
