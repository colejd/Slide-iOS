//
//  SettingsGestures.swift
//  Slide for Reddit
//
//  Created by Carlos Crane on 6/22/18.
//  Copyright © 2018 Haptic Apps. All rights reserved.
//

import Anchorage
import UIKit
import XLActionController

class SettingsGestures: UITableViewController {
    
    var submissionGesturesCell: UITableViewCell = UITableViewCell.init(style: UITableViewCell.CellStyle.subtitle, reuseIdentifier: "subs")
    var submissionGestures = UISwitch().then {
        $0.onTintColor = ColorUtil.baseAccent
    }
    
    var disableBannerCell: UITableViewCell = UITableViewCell.init(style: UITableViewCell.CellStyle.subtitle, reuseIdentifier: "banner")
    var disableBanner = UISwitch().then {
        $0.onTintColor = ColorUtil.baseAccent
    }

    var forceTouchSubmissionCell: UITableViewCell = UITableViewCell.init(style: UITableViewCell.CellStyle.subtitle, reuseIdentifier: "3dsubmission")

    var commentGesturesCell: UITableViewCell = UITableViewCell.init(style: UITableViewCell.CellStyle.subtitle, reuseIdentifier: "comments")

    var rightLeftActionCell: UITableViewCell = UITableViewCell.init(style: UITableViewCell.CellStyle.subtitle, reuseIdentifier: "left")

    var rightRightActionCell: UITableViewCell = UITableViewCell.init(style: UITableViewCell.CellStyle.subtitle, reuseIdentifier: "right")

    var leftLeftActionCell: UITableViewCell = UITableViewCell.init(style: UITableViewCell.CellStyle.subtitle, reuseIdentifier: "left")
    
    var leftRightActionCell: UITableViewCell = UITableViewCell.init(style: UITableViewCell.CellStyle.subtitle, reuseIdentifier: "right")

    var doubleTapActionCell: UITableViewCell = UITableViewCell.init(style: UITableViewCell.CellStyle.subtitle, reuseIdentifier: "dtap")

    var doubleTapSubActionCell: UITableViewCell = UITableViewCell.init(style: UITableViewCell.CellStyle.subtitle, reuseIdentifier: "dtaps")

    var leftSubActionCell: UITableViewCell = UITableViewCell.init(style: UITableViewCell.CellStyle.subtitle, reuseIdentifier: "leftsub")

    var rightSubActionCell: UITableViewCell = UITableViewCell.init(style: UITableViewCell.CellStyle.subtitle, reuseIdentifier: "rightsub")
    
    var forceTouchActionCell: UITableViewCell = UITableViewCell.init(style: UITableViewCell.CellStyle.subtitle, reuseIdentifier: "3dcomment")
    
    var canForceTouch = false

    var commentCell = UITableViewCell()
    
    override var preferredStatusBarStyle: UIStatusBarStyle {
        if ColorUtil.theme.isLight && SettingValues.reduceColor {
            return .default
        } else {
            return .lightContent
        }
    }

    override func viewWillAppear(_ animated: Bool) {
        super.viewWillAppear(animated)
        updateCells()
        setupBaseBarColors()
    }
    
    @objc func switchIsChanged(_ changed: UISwitch) {
        if changed == submissionGestures {
            SettingValues.submissionGesturesEnabled = changed.isOn
            UserDefaults.standard.set(changed.isOn, forKey: SettingValues.pref_submissionGesturesEnabled)
        } else if changed == disableBanner {
            SettingValues.disableBanner = changed.isOn
            UserDefaults.standard.set(changed.isOn, forKey: SettingValues.pref_disableBanner)
            SubredditReorderViewController.changed = true
        }

        UserDefaults.standard.synchronize()
        updateCells()
    }
    
    override func tableView(_ tableView: UITableView, viewForHeaderInSection section: Int) -> UIView? {
        let label: UILabel = UILabel()
        label.textColor = ColorUtil.baseAccent
        label.font = FontGenerator.boldFontOfSize(size: 20, submission: true)
        let toReturn = label.withPadding(padding: UIEdgeInsets.init(top: 0, left: 12, bottom: 0, right: 0))
        toReturn.backgroundColor = ColorUtil.theme.backgroundColor
        
        switch section {
        case 0: label.text  = "Submissions"
        case 1: label.text  = "Comments"
        default: label.text  = ""
        }
        return toReturn
    }
    
    func showCommentGesturesMenu() {
        let alertController: BottomSheetActionController = BottomSheetActionController()
        alertController.headerData = "Select a comment gesture"
        for item in SettingValues.CommentGesturesMode.cases {
            alertController.addAction(Action(ActionData(title: item.description()), style: .default, handler: { _ in
                UserDefaults.standard.set(item.rawValue, forKey: SettingValues.pref_commentGesturesMode)
                SettingValues.commentGesturesMode = item
                UserDefaults.standard.synchronize()
                self.commentGesturesCell.detailTextLabel?.text = SettingValues.commentGesturesMode.description()
                self.updateCells()
            }))
        }
        VCPresenter.presentAlert(alertController, parentVC: self)
    }
    
    override func tableView(_ tableView: UITableView, didSelectRowAt indexPath: IndexPath) {
        tableView.deselectRow(at: indexPath, animated: true)
        
        if indexPath.row == 0 && indexPath.section == 1 {
            showCommentGesturesMenu()
            return
        }
        
        if indexPath.row == 2 && indexPath.section == 0 {
            showActionSub(cell: doubleTapSubActionCell)
            return
        } else if indexPath.row == 3 && indexPath.section == 0 {
            showActionSub(cell: leftSubActionCell)
            return
        } else if indexPath.row == 4 && indexPath.section == 0 {
            showActionSub(cell: rightSubActionCell)
            return
        } else if indexPath.row == 5 && indexPath.section == 0 {
            showActionSub(cell: forceTouchSubmissionCell)
            return
        }
        
        if indexPath.section != 1 {
            return
        }
        if indexPath.row == 1 {
            showAction(cell: rightRightActionCell)
        } else if indexPath.row == 2 {
            showAction(cell: rightLeftActionCell)
        } else if indexPath.row == 3 {
            showAction(cell: leftLeftActionCell)
        } else if indexPath.row == 4 {
            showAction(cell: leftRightActionCell)
        } else if indexPath.row == 5 {
            showAction(cell: doubleTapActionCell)
        } else if indexPath.row == 6 {
            showAction(cell: forceTouchActionCell)
        }
    }
    
    func showAction(cell: UITableViewCell) {
        let alertController: BottomSheetActionController = BottomSheetActionController()
        alertController.headerData = "Select a comment gesture"
        for action in cell == self.forceTouchActionCell ? SettingValues.CommentAction.cases3D : SettingValues.CommentAction.cases {
            alertController.addAction(Action(ActionData(title: action.getTitle(), image: UIImage(named: action.getPhoto())!.menuIcon()), style: .default, handler: { _ in
                if cell == self.leftRightActionCell {
                    SettingValues.commentActionLeftRight = action
                    UserDefaults.standard.set(action.rawValue, forKey: SettingValues.pref_commentActionLeftRight)
                } else if cell == self.rightRightActionCell {
                    SettingValues.commentActionRightRight = action
                    UserDefaults.standard.set(action.rawValue, forKey: SettingValues.pref_commentActionRightRight)
                } else if cell == self.leftLeftActionCell {
                    SettingValues.commentActionLeftLeft = action
                    UserDefaults.standard.set(action.rawValue, forKey: SettingValues.pref_commentActionLeftLeft)
                } else if cell == self.rightLeftActionCell {
                    SettingValues.commentActionRightLeft = action
                    UserDefaults.standard.set(action.rawValue, forKey: SettingValues.pref_commentActionRightLeft)
                } else if cell == self.forceTouchActionCell {
                    SettingValues.commentActionForceTouch = action
                    UserDefaults.standard.set(action.rawValue, forKey: SettingValues.pref_commentActionForceTouch)
                } else {
                    SettingValues.commentActionDoubleTap = action
                    UserDefaults.standard.set(action.rawValue, forKey: SettingValues.pref_commentActionDoubleTap)
                }
                
                UserDefaults.standard.synchronize()
                self.updateCells()
            }))
        }
        VCPresenter.presentAlert(alertController, parentVC: self)
    }
    
    func showActionSub(cell: UITableViewCell) {
        let alertController: BottomSheetActionController = BottomSheetActionController()
        alertController.headerData = "Select a submission gesture"
        for action in SettingValues.SubmissionAction.cases {
            alertController.addAction(Action(ActionData(title: action == .NONE && cell == forceTouchSubmissionCell ? "Peek content" : action.getTitle(), image: action == .NONE && cell == forceTouchSubmissionCell ? UIImage(named: "fullscreen")!.menuIcon() : UIImage(named: action.getPhoto())!.menuIcon() ), style: .default, handler: { _ in
                if cell == self.doubleTapSubActionCell {
                    SettingValues.submissionActionDoubleTap = action
                    UserDefaults.standard.set(action.rawValue, forKey: SettingValues.pref_submissionActionDoubleTap)
                } else if cell == self.rightSubActionCell {
                    SettingValues.submissionActionRight = action
                    UserDefaults.standard.set(action.rawValue, forKey: SettingValues.pref_submissionActionRight)
                } else if cell == self.leftSubActionCell {
                    SettingValues.submissionActionLeft = action
                    UserDefaults.standard.set(action.rawValue, forKey: SettingValues.pref_submissionActionLeft)
                } else if cell == self.forceTouchSubmissionCell {
                    SettingValues.submissionActionForceTouch = action
                    UserDefaults.standard.set(action.rawValue, forKey: SettingValues.pref_submissionActionForceTouch)
                }

                SubredditReorderViewController.changed = true
                UserDefaults.standard.synchronize()
                self.updateCells()
            }))
        }
        VCPresenter.presentAlert(alertController, parentVC: self)
    }

    public func createCell(_ cell: UITableViewCell, _ switchV: UISwitch? = nil, isOn: Bool, text: String) {
        cell.textLabel?.text = text
        cell.textLabel?.textColor = ColorUtil.theme.fontColor
<<<<<<< HEAD
        cell.backgroundColor = ColorUtil.theme.backgroundColor
=======
        cell.backgroundColor = ColorUtil.theme.foregroundColor
>>>>>>> abead19a
        cell.textLabel?.numberOfLines = 0
        cell.textLabel?.lineBreakMode = .byWordWrapping
        if let s = switchV {
            s.isOn = isOn
            s.addTarget(self, action: #selector(SettingsLayout.switchIsChanged(_:)), for: UIControl.Event.valueChanged)
            cell.accessoryView = s
        }
        cell.selectionStyle = UITableViewCell.SelectionStyle.none
    }
    
    override func loadView() {
        canForceTouch = (UIApplication.shared.keyWindow?.rootViewController?.traitCollection.forceTouchCapability ?? .unknown) == .available
        super.loadView()
        self.view.backgroundColor = ColorUtil.theme.backgroundColor
        // set the title
        self.title = "Gestures"
        self.tableView.separatorStyle = .none
        
        createCell(submissionGesturesCell, submissionGestures, isOn: SettingValues.submissionGesturesEnabled, text: "Enable submission gestures")
        self.submissionGesturesCell.detailTextLabel?.textColor = ColorUtil.theme.fontColor
        self.submissionGesturesCell.detailTextLabel?.lineBreakMode = .byWordWrapping
        self.submissionGesturesCell.detailTextLabel?.numberOfLines = 0
        self.submissionGesturesCell.detailTextLabel?.text = "Enabling submission gestures will require two fingers to swipe between subreddits in the main view"
<<<<<<< HEAD
        self.submissionGesturesCell.contentView.backgroundColor = ColorUtil.theme.backgroundColor
=======
        self.submissionGesturesCell.contentView.backgroundColor = ColorUtil.theme.foregroundColor
>>>>>>> abead19a
        
        createCell(disableBannerCell, disableBanner, isOn: SettingValues.disableBanner, text: "Open comments from banner image")
        self.disableBannerCell.detailTextLabel?.textColor = ColorUtil.theme.fontColor
        self.disableBannerCell.detailTextLabel?.lineBreakMode = .byWordWrapping
        self.disableBannerCell.detailTextLabel?.numberOfLines = 0
        self.disableBannerCell.detailTextLabel?.text = "Enabling this will open comments when clicking on the submission banner image"
<<<<<<< HEAD
        self.disableBannerCell.contentView.backgroundColor = ColorUtil.theme.backgroundColor
=======
        self.disableBannerCell.contentView.backgroundColor = ColorUtil.theme.foregroundColor
>>>>>>> abead19a

        createCell(commentGesturesCell, nil, isOn: false, text: "Comment gestures mode")
        self.commentGesturesCell.detailTextLabel?.textColor = ColorUtil.theme.fontColor
        self.commentGesturesCell.detailTextLabel?.lineBreakMode = .byWordWrapping
        self.commentGesturesCell.detailTextLabel?.numberOfLines = 0
        self.commentGesturesCell.detailTextLabel?.text = SettingValues.commentGesturesMode.description()
<<<<<<< HEAD
        self.commentGesturesCell.contentView.backgroundColor = ColorUtil.theme.backgroundColor
=======
        self.commentGesturesCell.contentView.backgroundColor = ColorUtil.theme.foregroundColor
>>>>>>> abead19a

        updateCells()
        self.tableView.tableFooterView = UIView()
        
<<<<<<< HEAD
        commentCell.contentView.backgroundColor = ColorUtil.theme.backgroundColor
=======
        commentCell.contentView.backgroundColor = ColorUtil.theme.foregroundColor
>>>>>>> abead19a
        let label = UILabel()
        for view in commentCell.contentView.subviews {
            view.removeFromSuperview()
        }
        commentCell.contentView.addSubview(label)
        label.edgeAnchors == commentCell.edgeAnchors + 8
        label.attributedText = getText()
        label.numberOfLines = 0
        label.sizeToFit()
        label.setBorder(border: .left, weight: 4, color: GMColor.red500Color())
    }
    
    override func tableView(_ tableView: UITableView, editingStyleForRowAt indexPath: IndexPath) -> UITableViewCell.EditingStyle {
        return .none
    }
    
    func getText() -> NSAttributedString {
        let color = ColorUtil.theme.fontColor
        
        let boldFont = FontGenerator.boldFontOfSize(size: 12, submission: false)
        
        let scoreString = NSMutableAttributedString(string: "[score hidden]", attributes: convertToOptionalNSAttributedStringKeyDictionary([convertFromNSAttributedStringKey(NSAttributedString.Key.font): FontGenerator.fontOfSize(size: 12, submission: false), convertFromNSAttributedStringKey(NSAttributedString.Key.foregroundColor): color]))
        
        let endString = NSMutableAttributedString(string: "  •  3d", attributes: convertToOptionalNSAttributedStringKeyDictionary([convertFromNSAttributedStringKey(NSAttributedString.Key.font): FontGenerator.fontOfSize(size: 12, submission: false), convertFromNSAttributedStringKey(NSAttributedString.Key.foregroundColor): ColorUtil.theme.fontColor]))
        
        let authorStringNoFlair = NSMutableAttributedString(string: "u/ccrama\u{00A0}", attributes: convertToOptionalNSAttributedStringKeyDictionary([convertFromNSAttributedStringKey(NSAttributedString.Key.font): FontGenerator.boldFontOfSize(size: 12, submission: false), convertFromNSAttributedStringKey(NSAttributedString.Key.foregroundColor): ColorUtil.theme.fontColor]))
        
        let infoString = NSMutableAttributedString(string: "")
            infoString.append(authorStringNoFlair)
        
        infoString.append(NSAttributedString(string: "  •  ", attributes: convertToOptionalNSAttributedStringKeyDictionary([convertFromNSAttributedStringKey(NSAttributedString.Key.font): boldFont, convertFromNSAttributedStringKey(NSAttributedString.Key.foregroundColor): ColorUtil.theme.fontColor])))
        infoString.append(scoreString)
        infoString.append(endString)
        
        let paragraphStyle = NSMutableParagraphStyle()
        paragraphStyle.lineSpacing = 1.5
        infoString.addAttribute(NSAttributedString.Key.paragraphStyle, value: paragraphStyle, range: NSRange(location: 0, length: infoString.length))
        
        let newTitle = NSMutableAttributedString(attributedString: infoString)
            newTitle.append(NSAttributedString.init(string: "\n\n", attributes: convertToOptionalNSAttributedStringKeyDictionary([convertFromNSAttributedStringKey(NSAttributedString.Key.font): UIFont.systemFont(ofSize: 5)])))
        newTitle.append(TextDisplayStackView.createAttributedChunk(baseHTML: "<p>Swipe here to test the gestures out!</p>", fontSize: 16, submission: false, accentColor: ColorUtil.baseAccent, fontColor: ColorUtil.theme.fontColor, linksCallback: nil, indexCallback: nil))

        return newTitle
    }
    
//    @available(iOS 11.0, *)
//    override func tableView(_ tableView: UITableView, trailingSwipeActionsConfigurationForRowAt indexPath: IndexPath) -> UISwipeActionsConfiguration? {
//        if indexPath.row != 0 || indexPath.section != 1 {
//            return nil
//        }
//
//        if SettingValues.commentGesturesEnabled && (SettingValues.commentActionRightLeft != .NONE || SettingValues.commentActionRightRight != .NONE) {
//            HapticUtility.hapticActionWeak()
//            var actions = [UIContextualAction]()
//            if SettingValues.commentActionRightRight != .NONE {
//                let action = UIContextualAction.init(style: .normal, title: "", handler: { (_, _, b) in
//                    b(true)
//                })
//                action.backgroundColor = SettingValues.commentActionRightRight.getColor()
//                action.image = UIImage.init(named: SettingValues.commentActionRightRight.getPhoto())?.navIcon()
//
//                actions.append(action)
//            }
//            if SettingValues.commentActionRightLeft != .NONE {
//                let action = UIContextualAction.init(style: .normal, title: "", handler: { (_, _, b) in
//                    b(true)
//                })
//                action.backgroundColor = SettingValues.commentActionRightLeft.getColor()
//                action.image = UIImage.init(named: SettingValues.commentActionRightLeft.getPhoto())?.navIcon()
//
//                actions.append(action)
//            }
//            let config = UISwipeActionsConfiguration.init(actions: actions)
//
//            return config
//
//        } else {
//            return UISwipeActionsConfiguration.init()
//        }
//    }
//
//    @available(iOS 11.0, *)
//    override func tableView(_ tableView: UITableView, leadingSwipeActionsConfigurationForRowAt indexPath: IndexPath) -> UISwipeActionsConfiguration? {
//        if indexPath.row != 0 || indexPath.section != 1 {
//            return nil
//        }
//
//        if SettingValues.commentGesturesEnabled && (SettingValues.commentActionLeftLeft != .NONE || SettingValues.commentActionLeftRight != .NONE) {
//            HapticUtility.hapticActionWeak()
//            var actions = [UIContextualAction]()
//            if SettingValues.commentActionLeftLeft != .NONE {
//                let action = UIContextualAction.init(style: .normal, title: "", handler: { (_, _, b) in
//                    b(true)
//                })
//                action.backgroundColor = SettingValues.commentActionLeftLeft.getColor()
//                action.image = UIImage.init(named: SettingValues.commentActionLeftLeft.getPhoto())?.navIcon()
//
//                actions.append(action)
//            }
//            if SettingValues.commentActionLeftRight != .NONE {
//                let action = UIContextualAction.init(style: .normal, title: "", handler: { (_, _, b) in
//                    b(true)
//                })
//                action.backgroundColor = SettingValues.commentActionLeftRight.getColor()
//                action.image = UIImage.init(named: SettingValues.commentActionLeftRight.getPhoto())?.navIcon()
//
//                actions.append(action)
//            }
//            let config = UISwipeActionsConfiguration.init(actions: actions)
//
//            return config
//
//        } else {
//            return UISwipeActionsConfiguration.init()
//        }
//    }

    func updateCells() {
        createCell(rightRightActionCell, nil, isOn: false, text: "First action swiping left to right")
        createCell(rightLeftActionCell, nil, isOn: false, text: "Second action swiping left to right")
        createCell(leftLeftActionCell, nil, isOn: false, text: "First action swiping right to left")
        createCell(leftRightActionCell, nil, isOn: false, text: "Second action swiping right to left")
        createCell(doubleTapActionCell, nil, isOn: false, text: "Double tap comment action")
        createCell(forceTouchActionCell, nil, isOn: false, text: "3D-Touch comment action")
        createCell(doubleTapSubActionCell, nil, isOn: false, text: "Double tap submission action")
        createCell(leftSubActionCell, nil, isOn: false, text: "Left submission swipe")
        createCell(rightSubActionCell, nil, isOn: false, text: "Right submission swipe")
        createCell(forceTouchSubmissionCell, nil, isOn: false, text: "3D-Touch submission action")

        createLeftView(cell: forceTouchSubmissionCell, image: SettingValues.submissionActionForceTouch == .NONE ? "fullscreen" : SettingValues.submissionActionForceTouch.getPhoto(), color: SettingValues.submissionActionForceTouch == .NONE ? GMColor.lightGreen500Color() :SettingValues.submissionActionForceTouch.getColor())
        self.forceTouchSubmissionCell.detailTextLabel?.textColor = ColorUtil.theme.fontColor
        self.forceTouchSubmissionCell.detailTextLabel?.lineBreakMode = .byWordWrapping
        self.forceTouchSubmissionCell.detailTextLabel?.numberOfLines = 0
        self.forceTouchSubmissionCell.detailTextLabel?.text = SettingValues.submissionActionForceTouch == .NONE ? "Peek content" : SettingValues.submissionActionForceTouch.getTitle()
        self.forceTouchSubmissionCell.imageView?.layer.cornerRadius = 5

        createLeftView(cell: rightRightActionCell, image: SettingValues.commentActionRightRight.getPhoto(), color: SettingValues.commentActionRightRight.getColor())
        self.rightRightActionCell.detailTextLabel?.textColor = ColorUtil.theme.fontColor
        self.rightRightActionCell.detailTextLabel?.lineBreakMode = .byWordWrapping
        self.rightRightActionCell.detailTextLabel?.numberOfLines = 0
        self.rightRightActionCell.detailTextLabel?.text = SettingValues.commentActionRightRight.getTitle()
        self.rightRightActionCell.imageView?.layer.cornerRadius = 5

        createLeftView(cell: rightLeftActionCell, image: SettingValues.commentActionRightLeft.getPhoto(), color: SettingValues.commentActionRightLeft.getColor())
        self.rightLeftActionCell.detailTextLabel?.textColor = ColorUtil.theme.fontColor
        self.rightLeftActionCell.detailTextLabel?.lineBreakMode = .byWordWrapping
        self.rightLeftActionCell.detailTextLabel?.numberOfLines = 0
        self.rightLeftActionCell.detailTextLabel?.text = SettingValues.commentActionRightLeft.getTitle()
        self.rightLeftActionCell.imageView?.layer.cornerRadius = 5

        createLeftView(cell: leftRightActionCell, image: SettingValues.commentActionLeftRight.getPhoto(), color: SettingValues.commentActionLeftRight.getColor())
        self.leftRightActionCell.detailTextLabel?.textColor = ColorUtil.theme.fontColor
        self.leftRightActionCell.detailTextLabel?.lineBreakMode = .byWordWrapping
        self.leftRightActionCell.detailTextLabel?.numberOfLines = 0
        self.leftRightActionCell.detailTextLabel?.text = SettingValues.commentActionLeftRight.getTitle()
        self.leftRightActionCell.imageView?.layer.cornerRadius = 5

        createLeftView(cell: leftLeftActionCell, image: SettingValues.commentActionLeftLeft.getPhoto(), color: SettingValues.commentActionLeftLeft.getColor())
        self.leftLeftActionCell.detailTextLabel?.textColor = ColorUtil.theme.fontColor
        self.leftLeftActionCell.detailTextLabel?.lineBreakMode = .byWordWrapping
        self.leftLeftActionCell.detailTextLabel?.numberOfLines = 0
        self.leftLeftActionCell.detailTextLabel?.text = SettingValues.commentActionLeftLeft.getTitle()
        self.leftLeftActionCell.imageView?.layer.cornerRadius = 5

        createLeftView(cell: doubleTapActionCell, image: SettingValues.commentActionDoubleTap.getPhoto(), color: SettingValues.commentActionDoubleTap.getColor())
        self.doubleTapActionCell.detailTextLabel?.textColor = ColorUtil.theme.fontColor
        self.doubleTapActionCell.detailTextLabel?.lineBreakMode = .byWordWrapping
        self.doubleTapActionCell.detailTextLabel?.numberOfLines = 0
        self.doubleTapActionCell.detailTextLabel?.text = SettingValues.commentActionDoubleTap.getTitle()
        self.doubleTapActionCell.imageView?.layer.cornerRadius = 5
        
        createLeftView(cell: forceTouchActionCell, image: SettingValues.commentActionForceTouch.getPhoto(), color: SettingValues.commentActionForceTouch.getColor())
        self.forceTouchActionCell.detailTextLabel?.textColor = ColorUtil.theme.fontColor
        self.forceTouchActionCell.detailTextLabel?.lineBreakMode = .byWordWrapping
        self.forceTouchActionCell.detailTextLabel?.numberOfLines = 0
        self.forceTouchActionCell.detailTextLabel?.text = SettingValues.commentActionForceTouch.getTitle()
        self.forceTouchActionCell.imageView?.layer.cornerRadius = 5

        createLeftView(cell: leftSubActionCell, image: SettingValues.submissionActionLeft.getPhoto(), color: SettingValues.submissionActionLeft.getColor())
        self.leftSubActionCell.detailTextLabel?.textColor = ColorUtil.theme.fontColor
        self.leftSubActionCell.detailTextLabel?.lineBreakMode = .byWordWrapping
        self.leftSubActionCell.detailTextLabel?.numberOfLines = 0
        self.leftSubActionCell.detailTextLabel?.text = SettingValues.submissionActionLeft.getTitle()
        self.leftSubActionCell.imageView?.layer.cornerRadius = 5

        createLeftView(cell: rightSubActionCell, image: SettingValues.submissionActionRight.getPhoto(), color: SettingValues.submissionActionRight.getColor())
        self.rightSubActionCell.detailTextLabel?.textColor = ColorUtil.theme.fontColor
        self.rightSubActionCell.detailTextLabel?.lineBreakMode = .byWordWrapping
        self.rightSubActionCell.detailTextLabel?.numberOfLines = 0
        self.rightSubActionCell.detailTextLabel?.text = SettingValues.submissionActionRight.getTitle()
        self.rightSubActionCell.imageView?.layer.cornerRadius = 5

        if SettingValues.commentGesturesMode == .NONE || SettingValues.commentGesturesMode == .SWIPE_ANYWHERE {
            self.rightRightActionCell.isUserInteractionEnabled = false
            self.rightRightActionCell.contentView.alpha = 0.5
            self.rightLeftActionCell.isUserInteractionEnabled = false
            self.rightLeftActionCell.contentView.alpha = 0.5
            self.leftRightActionCell.isUserInteractionEnabled = false
            self.leftRightActionCell.contentView.alpha = 0.5
            self.leftLeftActionCell.isUserInteractionEnabled = false
            self.leftLeftActionCell.contentView.alpha = 0.5
        } else {
            self.rightRightActionCell.isUserInteractionEnabled = true
            self.rightRightActionCell.contentView.alpha = 1
            self.rightLeftActionCell.isUserInteractionEnabled = true
            self.rightLeftActionCell.contentView.alpha = 1
            self.leftRightActionCell.isUserInteractionEnabled = true
            self.leftRightActionCell.contentView.alpha = 1
            self.leftLeftActionCell.isUserInteractionEnabled = true
            self.leftLeftActionCell.contentView.alpha = 1
        }
        
        if !SettingValues.submissionGesturesEnabled {
            self.leftSubActionCell.isUserInteractionEnabled = false
            self.leftSubActionCell.contentView.alpha = 0.5
            self.rightSubActionCell.isUserInteractionEnabled = false
            self.rightSubActionCell.contentView.alpha = 0.5
        } else {
            self.leftSubActionCell.isUserInteractionEnabled = true
            self.leftSubActionCell.contentView.alpha = 1
            self.rightSubActionCell.isUserInteractionEnabled = true
            self.rightSubActionCell.contentView.alpha = 1
        }
        
        createLeftView(cell: doubleTapSubActionCell, image: SettingValues.submissionActionDoubleTap.getPhoto(), color: SettingValues.submissionActionDoubleTap.getColor())
        self.doubleTapSubActionCell.detailTextLabel?.textColor = ColorUtil.theme.fontColor
        self.doubleTapSubActionCell.detailTextLabel?.lineBreakMode = .byWordWrapping
        self.doubleTapSubActionCell.detailTextLabel?.numberOfLines = 0
        self.doubleTapSubActionCell.detailTextLabel?.text = SettingValues.submissionActionDoubleTap.getTitle()
        self.doubleTapSubActionCell.imageView?.layer.cornerRadius = 5
    }
    
    func createLeftView(cell: UITableViewCell, image: String, color: UIColor) {
        cell.imageView?.image = UIImage.init(named: image)?.navIcon().getCopy(withColor: ColorUtil.theme.fontColor)
        cell.imageView?.backgroundColor = color
    }
    
    override func numberOfSections(in tableView: UITableView) -> Int {
        return 2
    }
    override func tableView(_ tableView: UITableView, heightForHeaderInSection section: Int) -> CGFloat {
        return 70
    }
    
    override func tableView(_ tableView: UITableView, heightForRowAt indexPath: IndexPath) -> CGFloat {
        return indexPath.row == 0 ? 100 : 70
    }
    
    func tableView(tableView: UITableView, willDisplayHeaderView view: UIView, forSection section: Int) {
    }
    
    override func tableView(_ tableView: UITableView, cellForRowAt indexPath: IndexPath) -> UITableViewCell {
        switch indexPath.section {
        case 1:
            switch indexPath.row {
            case 0: return self.commentGesturesCell
            //case 1: return self.commentCell
            case 1: return self.rightRightActionCell
            case 2: return self.rightLeftActionCell
            case 3: return self.leftLeftActionCell
            case 4: return self.leftRightActionCell
            case 5: return self.doubleTapActionCell
            case 6: return self.forceTouchActionCell
            default: fatalError("Unknown row in section 0")
            }
        case 0:
            switch indexPath.row {
            case 0: return self.submissionGesturesCell
            case 1: return self.disableBannerCell
            case 2: return self.doubleTapSubActionCell
            case 3: return self.leftSubActionCell
            case 4: return self.rightSubActionCell
            case 5: return self.forceTouchSubmissionCell
            default: fatalError("Unknown row in section 0")
            }
        default: fatalError("Unknown section")
        }
        
    }
    
    override func tableView(_ tableView: UITableView, numberOfRowsInSection section: Int) -> Int {
        switch section {
        case 0: return 5 + (canForceTouch ? 1 : 0)
        case 1: return 6 + (canForceTouch ? 1 : 0)
        default: fatalError("Unknown number of sections")
        }
    }
    
}

// Helper function inserted by Swift 4.2 migrator.
private func convertToOptionalNSAttributedStringKeyDictionary(_ input: [String: Any]?) -> [NSAttributedString.Key: Any]? {
	guard let input = input else { return nil }
	return Dictionary(uniqueKeysWithValues: input.map { key, value in (NSAttributedString.Key(rawValue: key), value) })
}

// Helper function inserted by Swift 4.2 migrator.
private func convertFromNSAttributedStringKey(_ input: NSAttributedString.Key) -> String {
	return input.rawValue
}<|MERGE_RESOLUTION|>--- conflicted
+++ resolved
@@ -208,11 +208,7 @@
     public func createCell(_ cell: UITableViewCell, _ switchV: UISwitch? = nil, isOn: Bool, text: String) {
         cell.textLabel?.text = text
         cell.textLabel?.textColor = ColorUtil.theme.fontColor
-<<<<<<< HEAD
-        cell.backgroundColor = ColorUtil.theme.backgroundColor
-=======
         cell.backgroundColor = ColorUtil.theme.foregroundColor
->>>>>>> abead19a
         cell.textLabel?.numberOfLines = 0
         cell.textLabel?.lineBreakMode = .byWordWrapping
         if let s = switchV {
@@ -236,42 +232,26 @@
         self.submissionGesturesCell.detailTextLabel?.lineBreakMode = .byWordWrapping
         self.submissionGesturesCell.detailTextLabel?.numberOfLines = 0
         self.submissionGesturesCell.detailTextLabel?.text = "Enabling submission gestures will require two fingers to swipe between subreddits in the main view"
-<<<<<<< HEAD
-        self.submissionGesturesCell.contentView.backgroundColor = ColorUtil.theme.backgroundColor
-=======
         self.submissionGesturesCell.contentView.backgroundColor = ColorUtil.theme.foregroundColor
->>>>>>> abead19a
         
         createCell(disableBannerCell, disableBanner, isOn: SettingValues.disableBanner, text: "Open comments from banner image")
         self.disableBannerCell.detailTextLabel?.textColor = ColorUtil.theme.fontColor
         self.disableBannerCell.detailTextLabel?.lineBreakMode = .byWordWrapping
         self.disableBannerCell.detailTextLabel?.numberOfLines = 0
         self.disableBannerCell.detailTextLabel?.text = "Enabling this will open comments when clicking on the submission banner image"
-<<<<<<< HEAD
-        self.disableBannerCell.contentView.backgroundColor = ColorUtil.theme.backgroundColor
-=======
         self.disableBannerCell.contentView.backgroundColor = ColorUtil.theme.foregroundColor
->>>>>>> abead19a
 
         createCell(commentGesturesCell, nil, isOn: false, text: "Comment gestures mode")
         self.commentGesturesCell.detailTextLabel?.textColor = ColorUtil.theme.fontColor
         self.commentGesturesCell.detailTextLabel?.lineBreakMode = .byWordWrapping
         self.commentGesturesCell.detailTextLabel?.numberOfLines = 0
         self.commentGesturesCell.detailTextLabel?.text = SettingValues.commentGesturesMode.description()
-<<<<<<< HEAD
-        self.commentGesturesCell.contentView.backgroundColor = ColorUtil.theme.backgroundColor
-=======
         self.commentGesturesCell.contentView.backgroundColor = ColorUtil.theme.foregroundColor
->>>>>>> abead19a
 
         updateCells()
         self.tableView.tableFooterView = UIView()
         
-<<<<<<< HEAD
-        commentCell.contentView.backgroundColor = ColorUtil.theme.backgroundColor
-=======
         commentCell.contentView.backgroundColor = ColorUtil.theme.foregroundColor
->>>>>>> abead19a
         let label = UILabel()
         for view in commentCell.contentView.subviews {
             view.removeFromSuperview()
