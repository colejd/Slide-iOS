//
//  MainViewController.swift
//  Slide for Reddit
//
//  Created by Carlos Crane on 1/4/17.
//  Copyright © 2016 Haptic Apps. All rights reserved.
//

import Anchorage
import MaterialComponents.MDCTabBar
import MKColorPicker
import reddift
import RLBAlertsPickers
import SDCAlertView
import UIKit

class ProfileViewController: UIPageViewController, UIPageViewControllerDataSource, UIPageViewControllerDelegate, ColorPickerViewDelegate, UIScrollViewDelegate {
    var content: [UserContent] = []
    var name: String = ""
    var isReload = false
    var session: Session?
    var vCs: [UIViewController] = []
    var openTo = 0
    var newColor = UIColor.white
    var friends = false

    public func colorPickerView(_ colorPickerView: ColorPickerView, didSelectItemAt indexPath: IndexPath) {
        newColor = colorPickerView.colors[indexPath.row]
        self.navigationController?.navigationBar.barTintColor = SettingValues.reduceColor ? ColorUtil.theme.backgroundColor : colorPickerView.colors[indexPath.row]
    }

    override var preferredStatusBarStyle: UIStatusBarStyle {
        if ColorUtil.theme.isLight && SettingValues.reduceColor {
            return .default
        } else {
            return .lightContent
        }
    }

    func pickColor(sender: AnyObject) {
        let alertController = UIAlertController(title: "\n\n\n\n\n\n\n\n", message: nil, preferredStyle: UIAlertController.Style.actionSheet)
        let margin: CGFloat = 10.0
        let rect = CGRect(x: margin, y: margin, width: UIScreen.main.traitCollection.userInterfaceIdiom == .pad ? 314 - margin * 4.0: alertController.view.bounds.size.width - margin * 4.0, height: 150)
        let MKColorPicker = ColorPickerView.init(frame: rect)
        MKColorPicker.delegate = self
        MKColorPicker.colors = GMPalette.allColor()
        MKColorPicker.selectionStyle = .check
        MKColorPicker.scrollDirection = .vertical

        MKColorPicker.style = .circle

        alertController.view.addSubview(MKColorPicker)
        
        let somethingAction = UIAlertAction(title: "Save", style: .default, handler: {(_: UIAlertAction!) in
            ColorUtil.setColorForUser(name: self.name, color: self.newColor)
        })
        
        alertController.addAction(somethingAction)
        alertController.addCancelButton()
        
        alertController.modalPresentationStyle = .popover
        if let presenter = alertController.popoverPresentationController {
            presenter.sourceView = (moreB!.value(forKey: "view") as! UIView)
            presenter.sourceRect = (moreB!.value(forKey: "view") as! UIView).bounds
        }

        alertController.modalPresentationStyle = .popover
        if let presenter = alertController.popoverPresentationController {
            presenter.sourceView = sender as! UIButton
            presenter.sourceRect = (sender as! UIButton).bounds
        }

        present(alertController, animated: true, completion: nil)
    }

    var tagText: String?

    func tagUser() {
        let alert = AlertController(title: "Tag \(AccountController.formatUsernamePosessive(input: name, small: true)) profile", message: nil, preferredStyle: .alert)
        let confirmAction = AlertAction(title: "Set", style: .normal) { (_) in
            if let text = self.tagText {
                ColorUtil.setTagForUser(name: self.name, tag: text)
            } else {
                // user did not fill field
            }
        }
        
        if !ColorUtil.getTagForUser(name: name).isEmpty {
        let removeAction = AlertAction(title: "Remove tag", style: .destructive) { (_) in
            ColorUtil.removeTagForUser(name: self.name)
        }
            alert.addAction(removeAction)
        }

        let config: TextField.Config = { textField in
            textField.becomeFirstResponder()
            textField.textColor = ColorUtil.theme.fontColor
            textField.attributedPlaceholder = NSAttributedString(string: "Tag", attributes: [NSAttributedString.Key.foregroundColor: ColorUtil.theme.fontColor.withAlphaComponent(0.3)])
            textField.left(image: UIImage.init(named: "flag"), color: ColorUtil.theme.fontColor)
            textField.layer.borderColor = ColorUtil.theme.fontColor.withAlphaComponent(0.3) .cgColor
<<<<<<< HEAD
            textField.backgroundColor = ColorUtil.theme.backgroundColor
=======
            textField.backgroundColor = ColorUtil.theme.foregroundColor
>>>>>>> abead19a
            textField.leftViewPadding = 12
            textField.layer.borderWidth = 1
            textField.layer.cornerRadius = 8
            textField.keyboardAppearance = .default
            textField.keyboardType = .default
            textField.returnKeyType = .done
            textField.text = ColorUtil.getTagForUser(name: self.name)
            textField.action { textField in
                self.tagText = textField.text
            }
        }

        let textField = OneTextFieldViewController(vInset: 12, configuration: config).view!
        
        alert.setupTheme()
        
        alert.attributedTitle = NSAttributedString(string: "Tag \(AccountController.formatUsernamePosessive(input: name, small: true)) profile", attributes: [NSAttributedString.Key.font: UIFont.boldSystemFont(ofSize: 17), NSAttributedString.Key.foregroundColor: ColorUtil.theme.fontColor])
        
        alert.contentView.addSubview(textField)
        
        textField.edgeAnchors == alert.contentView.edgeAnchors
        textField.heightAnchor == CGFloat(44 + 12)
        
        alert.addAction(confirmAction)
        alert.addCancelButton()
        
        alert.addBlurView()

        self.present(alert, animated: true, completion: nil)

    }

    init(name: String) {
        self.name = name
        self.session = (UIApplication.shared.delegate as! AppDelegate).session
        if let n = (session?.token.flatMap { (token) -> String? in
            return token.name
            }) as String? {
            if name == n {
                friends = true
                self.content = [.overview, .submitted, .comments, .liked, .saved, .disliked, .hidden, .gilded]
            } else {
                self.content = ProfileViewController.doDefault()
            }
        } else {
            self.content = ProfileViewController.doDefault()
        }
        
        if friends {
            self.vCs.append(ContentListingViewController.init(dataSource: FriendsContributionLoader.init()))
        }
        
        for place in content {
            self.vCs.append(ContentListingViewController.init(dataSource: ProfileContributionLoader.init(name: name, whereContent: place)))
        }
        
        tabBar = MDCTabBar()
        super.init(transitionStyle: .scroll, navigationOrientation: .horizontal, options: nil)
        let sort = UIButton.init(type: .custom)
        sort.setImage(UIImage.init(named: "ic_sort_white")?.navIcon(), for: UIControl.State.normal)
        sort.addTarget(self, action: #selector(self.showSortMenu(_:)), for: UIControl.Event.touchUpInside)
        sort.frame = CGRect.init(x: 0, y: 0, width: 30, height: 30)
        sortB = UIBarButtonItem.init(customView: sort)
        
        let more = UIButton.init(type: .custom)
        more.setImage(UIImage.init(named: "info")?.navIcon(), for: UIControl.State.normal)
        more.addTarget(self, action: #selector(self.showMenu(_:)), for: UIControl.Event.touchUpInside)
        more.frame = CGRect.init(x: 0, y: 0, width: 30, height: 30)
        moreB = UIBarButtonItem.init(customView: more)
    }
    
    required init?(coder aDecoder: NSCoder) {
        fatalError("init(coder:) has not been implemented")
    }
    
    static func doDefault() -> [UserContent] {
        return [UserContent.overview, UserContent.comments, UserContent.submitted, UserContent.gilded]
    }
    
    override func viewWillDisappear(_ animated: Bool) {
        super.viewWillDisappear(animated)
    }
    
    var moreB: UIBarButtonItem?
    var sortB: UIBarButtonItem?
    
    override func viewWillAppear(_ animated: Bool) {
        super.viewWillAppear(animated)
        self.title = AccountController.formatUsername(input: name, small: true)
        navigationController?.navigationBar.isTranslucent = false
        self.navigationController?.setNavigationBarHidden(false, animated: true)
        
        if navigationController != nil {
            navigationController?.navigationBar.barTintColor = ColorUtil.getColorForSub(sub: "", true)
            navigationController?.navigationBar.tintColor = SettingValues.reduceColor ? ColorUtil.theme.fontColor : UIColor.white
        }
        
        if navigationController != nil {
            self.navigationController?.navigationBar.shadowImage = UIImage()
        }
    }
    
    func showMenu(sender: AnyObject, user: Account) {
        let date = Date(timeIntervalSince1970: TimeInterval(user.createdUtc))
        let df = DateFormatter()
        df.dateFormat = "MM/dd/yyyy"
        let alrController = UIAlertController(title: "", message: "\(user.linkKarma) post karma\n\(user.commentKarma) comment karma\nRedditor since \(df.string(from: date))", preferredStyle: UIAlertController.Style.actionSheet)
        
        let margin: CGFloat = 8.0
        let rect = CGRect.init(x: margin, y: margin + 23, width: alrController.view.bounds.size.width - margin * 4.0, height: 75)
        let scrollView = UIScrollView(frame: rect)
        scrollView.backgroundColor = UIColor.clear
        
        //todo add trophies
        do {
            try session?.getTrophies(user.name, completion: { (result) in
                switch result {
                case .failure(let error):
                    print(error)
                    alrController.title = ""
                case .success(let trophies):
                    var i = 0
                    DispatchQueue.main.async {
                        for trophy in trophies {
                            let b = self.generateButtons(trophy: trophy)
                            b.frame = CGRect.init(x: i * 75, y: 0, width: 70, height: 70)
                            b.addTapGestureRecognizer(action: {
                                if trophy.url != nil {
                                    self.dismiss(animated: true)
                                    VCPresenter.showVC(viewController: WebsiteViewController(url: trophy.url!, subreddit: ""), popupIfPossible: false, parentNavigationController: self.navigationController, parentViewController: self)
                                }
                            })
                            scrollView.addSubview(b)
                            i += 1
                        }
                        scrollView.contentSize = CGSize.init(width: i * 75, height: 70)
                        if trophies.count == 0 {
                            alrController.title = ""
                        } else {
                            alrController.title = "\n\n\n\n\n"
                        }
                    }
                }
            })
        } catch {
            
        }
        scrollView.delaysContentTouches = false
    
        alrController.view.addSubview(scrollView)
        if AccountController.isLoggedIn {
            alrController.addAction(UIAlertAction.init(title: "Private message", style: .default, handler: { (_) in
                VCPresenter.presentAlert(TapBehindModalViewController.init(rootViewController: ReplyViewController.init(name: user.name, completion: { (_) in })), parentVC: self)
            }))
            if user.isFriend {
                alrController.addAction(UIAlertAction.init(title: "Unfriend", style: .default, handler: { (_) in
                    do {
                        try self.session?.unfriend(user.name, completion: { (_) in
                            DispatchQueue.main.async {
                                BannerUtil.makeBanner(text: "Unfriended u/\(user.name)", seconds: 3, context: self)
                            }
                        })
                    } catch {
                        
                    }
                }))
            } else {
                alrController.addAction(UIAlertAction.init(title: "Friend", style: .default, handler: { (_) in
                    do {
                        try self.session?.friend(user.name, completion: { (result) in
                            if result.error != nil {
                                print(result.error!)
                            }
                            DispatchQueue.main.async {
                                BannerUtil.makeBanner(text: "Friended u/\(user.name)", seconds: 3, context: self)
                            }
                        })
                    } catch {
                        
                    }
                }))
            }
        }
        alrController.addAction(UIAlertAction.init(title: "Change color", style: .default, handler: { (_) in
            self.pickColor(sender: sender)
        }))
        let tag = ColorUtil.getTagForUser(name: name)
        alrController.addAction(UIAlertAction.init(title: "Tag user\((!(tag.isEmpty)) ? " (currently \(tag))" : "")", style: .default, handler: { (_) in
            self.tagUser()
        }))
        
        alrController.addAction(UIAlertAction.init(title: "Close", style: .cancel, handler: { (_) in
        }))

        alrController.modalPresentationStyle = .popover
        if let presenter = alrController.popoverPresentationController {
            presenter.sourceView = (moreB!.value(forKey: "view") as! UIView)
            presenter.sourceRect = (moreB!.value(forKey: "view") as! UIView).bounds
        }

        alrController.modalPresentationStyle = .popover
        if let presenter = alrController.popoverPresentationController {
            presenter.sourceView = sender as! UIButton
            presenter.sourceRect = (sender as! UIButton).bounds
        }
        
        self.present(alrController, animated: true, completion: {})
        
    }
    
    override func viewDidAppear(_ animated: Bool) {
        super.viewDidAppear(animated)
        self.setupBaseBarColors()
    }
    
    func generateButtons(trophy: Trophy) -> UIImageView {
        let more = UIImageView.init(frame: CGRect.init(x: 0, y: 0, width: 70, height: 70))
        more.sd_setImage(with: trophy.icon70!)
        let singleTap = UITapGestureRecognizer(target: self, action: #selector(ProfileViewController.trophyTapped(_:)))
        singleTap.numberOfTapsRequired = 1
        
        more.isUserInteractionEnabled = true
        more.addGestureRecognizer(singleTap)
        
        return more
    }

    @objc func trophyTapped(_ sender: AnyObject) {
    }
    
    func close() {
        navigationController?.popViewController(animated: true)
    }
    
    var tabBar: MDCTabBar

    override func viewDidLoad() {
        super.viewDidLoad()

        if let navigationController = navigationController {
            if navigationController.viewControllers.count == 1 {
                navigationItem.leftBarButtonItem = UIBarButtonItem.init(title: "Close", style: .done, target: self, action: #selector(closeButtonPressed))
            }
        }

        view.backgroundColor = ColorUtil.theme.backgroundColor
        var items: [String] = []
        if friends {
            items.append("FRIENDS")
        }
        for i in content {
            items.append(i.title)
        }

        tabBar = MDCTabBar.init(frame: CGRect.zero)
        tabBar.itemAppearance = .titles
        tabBar.items = items.enumerated().map { index, source in
            return UITabBarItem(title: source, image: nil, tag: index)
        }
        
        tabBar.backgroundColor = ColorUtil.getColorForSub(sub: "", true)
        tabBar.selectedItemTintColor = (SettingValues.reduceColor ? ColorUtil.theme.fontColor : UIColor.white)
        tabBar.unselectedItemTintColor = (SettingValues.reduceColor ? ColorUtil.theme.fontColor : UIColor.white).withAlphaComponent(0.45)

        if friends {
            openTo += 1
        }
        currentIndex = openTo
        
        tabBar.selectedItem = tabBar.items[openTo]
        tabBar.delegate = self
        tabBar.inkColor = UIColor.clear
        tabBar.tintColor = ColorUtil.accentColorForSub(sub: "NONE")
        
        self.view.addSubview(tabBar)
        tabBar.heightAnchor == 48

        tabBar.horizontalAnchors == self.view.horizontalAnchors
        
        self.edgesForExtendedLayout = UIRectEdge.all
        
        self.extendedLayoutIncludesOpaqueBars = true
        self.automaticallyAdjustsScrollViewInsets = false
        
        tabBar.topAnchor == self.view.topAnchor + (self.navigationController?.navigationBar.frame.size.height ?? 64) + UIApplication.shared.statusBarFrame.height
        tabBar.sizeToFit()
        
        self.dataSource = self
        self.delegate = self
        
        self.navigationController?.view.backgroundColor = UIColor.clear
        let firstViewController = vCs[openTo]
        for view in view.subviews {
            if view is UIScrollView {
                (view as! UIScrollView).delegate = self

                break
            }
        }

        if self.navigationController?.interactivePopGestureRecognizer != nil {
            for view in view.subviews {
                if let scrollView = view as? UIScrollView {
                    scrollView.panGestureRecognizer.require(toFail: self.navigationController!.interactivePopGestureRecognizer!)
                    scrollView.delegate = self
                }
            }
        }

        setViewControllers([firstViewController],
                           direction: .forward,
                           animated: true,
                           completion: nil)
        
        self.currentVc = vCs[openTo]
        let current = content[openTo]
        if current == .comments || current == .submitted || current == .overview {
            navigationItem.rightBarButtonItems = [ moreB!, sortB!]
        } else {
            navigationItem.rightBarButtonItems = [ moreB!]
        }
    }

    var currentVc = UIViewController()
    
    @objc func showSortMenu(_ sender: UIButton?) {
        (self.currentVc as? ContentListingViewController)?.showSortMenu(sender)
    }
    
    func pageViewController(_ pageViewController: UIPageViewController,
                            viewControllerBefore viewController: UIViewController) -> UIViewController? {
        guard let viewControllerIndex = vCs.index(of: viewController) else {
            return nil
        }
        
        let previousIndex = viewControllerIndex - 1
        
        guard previousIndex >= 0 else {
            return nil
        }
        
        guard vCs.count > previousIndex else {
            return nil
        }
        
        return vCs[previousIndex]
    }
    
    func pageViewController(_ pageViewController: UIPageViewController,
                            viewControllerAfter viewController: UIViewController) -> UIViewController? {
        guard let viewControllerIndex = vCs.index(of: viewController) else {
            return nil
        }
        
        let nextIndex = viewControllerIndex + 1
        let orderedViewControllersCount = vCs.count
        
        guard orderedViewControllersCount != nextIndex else {
            return nil
        }
        
        guard orderedViewControllersCount > nextIndex else {
            return nil
        }
        
        return vCs[nextIndex]
    }

    @objc func showMenu(_ sender: AnyObject) {
        do {
            try session?.getUserProfile(self.name, completion: { (result) in
                switch result {
                case .failure(let error):
                    print(error)
                case .success(let account):
                    self.showMenu(sender: sender, user: account)
                }
            })
        } catch {
            
        }
    }
    var selected = false
    
    func pageViewController(_ pageViewController: UIPageViewController, didFinishAnimating finished: Bool, previousViewControllers: [UIViewController], transitionCompleted completed: Bool) {
        guard completed else { return }
        let page = vCs.index(of: self.viewControllers!.first!)

        tabBar.setSelectedItem(tabBar.items[page! ], animated: true)
        currentVc = self.viewControllers!.first!
        currentIndex = page!
        
        let contentIndex = page! - (friends ? 1 : 0)
        if contentIndex >= 0 {
            let current = content[contentIndex]
            if current == .comments || current == .submitted || current == .overview {
                navigationItem.rightBarButtonItems = [ moreB!, sortB!]
            } else {
                navigationItem.rightBarButtonItems = [ moreB!]
            }
        } else {
            navigationItem.rightBarButtonItems = [ moreB!]
        }
    }

    var currentIndex = 0
    var lastPosition: CGFloat = 0

    func scrollViewDidScroll(_ scrollView: UIScrollView) {
        self.lastPosition = scrollView.contentOffset.x
        
        if currentIndex == 0 && scrollView.contentOffset.x < scrollView.bounds.size.width {
            scrollView.contentOffset = CGPoint(x: scrollView.bounds.size.width, y: 0)
        } else if currentIndex == vCs.count - 1 && scrollView.contentOffset.x > scrollView.bounds.size.width {
            scrollView.contentOffset = CGPoint(x: scrollView.bounds.size.width, y: 0)
        }

    }
    
    //From https://stackoverflow.com/a/25167681/3697225
    func scrollViewWillEndDragging(_ scrollView: UIScrollView, withVelocity velocity: CGPoint, targetContentOffset: UnsafeMutablePointer<CGPoint>) {
        if currentIndex == 0 && scrollView.contentOffset.x <= scrollView.bounds.size.width {
            targetContentOffset.pointee = CGPoint(x: scrollView.bounds.size.width, y: 0)
        } else if currentIndex == vCs.count - 1 && scrollView.contentOffset.x >= scrollView.bounds.size.width {
            targetContentOffset.pointee = CGPoint(x: scrollView.bounds.size.width, y: 0)
        }
    }

}
extension ProfileViewController: MDCTabBarDelegate {
    
    func tabBar(_ tabBar: MDCTabBar, didSelect item: UITabBarItem) {
        selected = true
        let firstViewController = vCs[tabBar.items.index(of: item)!]
        currentIndex = tabBar.items.index(of: item)!
        currentVc = firstViewController
        
        let contentIndex = currentIndex - (friends ? 1 : 0)
        if contentIndex >= 0 {
            let current = content[contentIndex]
            if current == .comments || current == .overview || current == .submitted {
                navigationItem.rightBarButtonItems = [ moreB!, sortB!]
            } else {
                navigationItem.rightBarButtonItems = [ moreB!]
            }
        }
        setViewControllers([firstViewController],
                           direction: .forward,
                           animated: false,
                           completion: nil)
        
    }
    
}

// MARK: - Actions
extension ProfileViewController {
    @objc func closeButtonPressed() {
        dismiss(animated: true, completion: nil)
    }
}<|MERGE_RESOLUTION|>--- conflicted
+++ resolved
@@ -98,11 +98,7 @@
             textField.attributedPlaceholder = NSAttributedString(string: "Tag", attributes: [NSAttributedString.Key.foregroundColor: ColorUtil.theme.fontColor.withAlphaComponent(0.3)])
             textField.left(image: UIImage.init(named: "flag"), color: ColorUtil.theme.fontColor)
             textField.layer.borderColor = ColorUtil.theme.fontColor.withAlphaComponent(0.3) .cgColor
-<<<<<<< HEAD
-            textField.backgroundColor = ColorUtil.theme.backgroundColor
-=======
             textField.backgroundColor = ColorUtil.theme.foregroundColor
->>>>>>> abead19a
             textField.leftViewPadding = 12
             textField.layer.borderWidth = 1
             textField.layer.cornerRadius = 8
