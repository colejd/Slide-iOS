--- conflicted
+++ resolved
@@ -47,11 +47,7 @@
         
         cell.textLabel?.textColor = ColorUtil.theme.fontColor
         cell.textLabel?.font = FontGenerator.boldFontOfSize(size: 16, submission: true)
-<<<<<<< HEAD
-        cell.backgroundColor = ColorUtil.theme.backgroundColor
-=======
         cell.backgroundColor = ColorUtil.theme.foregroundColor
->>>>>>> abead19a
         cell.textLabel?.numberOfLines = 0
         cell.textLabel?.lineBreakMode = .byWordWrapping
         cell.accessoryType = .disclosureIndicator
