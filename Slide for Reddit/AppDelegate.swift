//
//  AppDelegate.swift
//  Slide for Reddit
//
//  Created by Carlos Crane on 12/22/16.
//  Copyright © 2016 Haptic Apps. All rights reserved.
//

import BiometricAuthentication
import RealmSwift
import reddift
import SDWebImage
import UIKit
import UserNotifications
import WatchConnectivity
import WatchKit

/// Posted when the OAuth2TokenRepository object succeed in saving a token successfully into Keychain.
public let OAuth2TokenRepositoryDidSaveTokenName = Notification.Name(rawValue: "OAuth2TokenRepositoryDidSaveToken")

/// Posted when the OAuth2TokenRepository object failed to save a token successfully into Keychain.
public let OAuth2TokenRepositoryDidFailToSaveTokenName = Notification.Name(rawValue: "OAuth2TokenRepositoryDidFailToSaveToken")

@UIApplicationMain
class AppDelegate: UIResponder, UIApplicationDelegate {

    var window: UIWindow?
    let name = "reddittoken"
    var session: Session?
    var fetcher: BackgroundFetch?
    var subreddits: [Subreddit] = []
    var paginator = Paginator()
    var login: MainViewController?
    var seenFile: String?
    var commentsFile: String?
<<<<<<< HEAD
    var readLaterFile: String?
    var totalBackground = false
=======
    var totalBackground = true
>>>>>>> eedb75a6
    var isPro = false
    
    var orientationLock = UIInterfaceOrientationMask.allButUpsideDown

    func application(_ application: UIApplication, supportedInterfaceOrientationsFor window: UIWindow?) -> UIInterfaceOrientationMask {
        return self.orientationLock
    }

    struct AppUtility {
        static func lockOrientation(_ orientation: UIInterfaceOrientationMask) {
            if let delegate = UIApplication.shared.delegate as? AppDelegate {
                delegate.orientationLock = orientation
            }
        }

        static func lockOrientation(_ orientation: UIInterfaceOrientationMask, andRotateTo rotateOrientation: UIInterfaceOrientation) {
            self.lockOrientation(orientation)
            UIDevice.current.setValue(rotateOrientation.rawValue, forKey: "orientation")
        }
    }

    func application(_ application: UIApplication, didFinishLaunchingWithOptions launchOptions: [UIApplicationLaunchOptionsKey: Any]?) -> Bool {
        //let settings = UIUserNotificationSettings(types: UIUserNotificationType.alert, categories: nil)
        //UIApplication.shared.registerUserNotificationSettings(settings)

        let paths = NSSearchPathForDirectoriesInDomains(.documentDirectory, .userDomainMask, true) as NSArray
        let documentDirectory = paths[0] as! String
        seenFile = documentDirectory.appending("/seen.plist")
        commentsFile = documentDirectory.appending("/comments.plist")
        readLaterFile = documentDirectory.appending("/readlater.plist")

        let config = Realm.Configuration(
                schemaVersion: 11,
                migrationBlock: { _, oldSchemaVersion in
                    if oldSchemaVersion < 11 {
                    }
                })

        Realm.Configuration.defaultConfiguration = config
        let fileManager = FileManager.default
        if !fileManager.fileExists(atPath: seenFile!) {
            if let bundlePath = Bundle.main.path(forResource: "seen", ofType: "plist") {
                _ = NSMutableDictionary(contentsOfFile: bundlePath)
                do {
                    try fileManager.copyItem(atPath: bundlePath, toPath: seenFile!)
                } catch {
                    print("copy failure.")
                }
            } else {
                print("file myData.plist not found.")
            }
        } else {
            print("file myData.plist already exits at path.")
        }

        if !fileManager.fileExists(atPath: readLaterFile!) {
            if let bundlePath = Bundle.main.path(forResource: "readlater", ofType: "plist") {
                _ = NSMutableDictionary(contentsOfFile: bundlePath)
                do {
                    try fileManager.copyItem(atPath: bundlePath, toPath: readLaterFile!)
                } catch {
                    print("copy failure.")
                }
            } else {
                print("file myData.plist not found.")
            }
        } else {
            print("file myData.plist already exits at path.")
        }
        
        if !fileManager.fileExists(atPath: commentsFile!) {
            if let bundlePath = Bundle.main.path(forResource: "comments", ofType: "plist") {
                _ = NSMutableDictionary(contentsOfFile: bundlePath)
                do {
                    try fileManager.copyItem(atPath: bundlePath, toPath: commentsFile!)
                } catch {
                    print("copy failure.")
                }
            } else {
                print("file myData.plist not found.")
            }
        } else {
            print("file myData.plist already exits at path.")
        }

        session = Session()
        History.seenTimes = NSMutableDictionary.init(contentsOfFile: seenFile!)!
        History.commentCounts = NSMutableDictionary.init(contentsOfFile: commentsFile!)!
        ReadLater.readLaterIDs = NSMutableDictionary.init(contentsOfFile: readLaterFile!)!

        UIApplication.shared.statusBarStyle = .lightContent
        SettingValues.initialize()
        FontGenerator.initialize()
        AccountController.initialize()
        PostFilter.initialize()
        Drafts.initialize()
        RemovalReasons.initialize()
        Subscriptions.sync(name: AccountController.currentName, completion: nil)
        /* enable this when we implement it
        if #available(iOS 10.0, *) {
            UNUserNotificationCenter.current().requestAuthorization(options: [.alert, .sound, .badge]) { (_, error) in
                if (error) != nil {
                    print(error!.localizedDescription)
                }
            }
            UNUserNotificationCenter.current().requestAuthorization(options: [.alert, .sound, .badge]) { (_, error) in
                if (error) != nil {
                    print(error!.localizedDescription)
                }
            }
            UIApplication.shared.registerForRemoteNotifications()
        } else {
            // Fallback on earlier versions
        }*/
        if !UserDefaults.standard.bool(forKey: "sc" + name) {
            syncColors(subredditController: nil)
        }

        _ = ColorUtil.doInit()

        SDWebImageManager.shared().imageCache?.config.maxCacheAge = 1209600 //2 weeks
        SDWebImageManager.shared().imageCache?.config.maxCacheSize = 250 * 1024 * 1024
        
        UIApplication.shared.applicationIconBadgeNumber = 0
        
        self.window = UIWindow(frame: UIScreen.main.bounds)
        if let window = self.window {
            let rootController: UINavigationController!
            if !UserDefaults.standard.bool(forKey: "firstOpen") {
                rootController = UINavigationController(rootViewController: SettingsWelcome())
            } else {
                rootController = UINavigationController(rootViewController: MainViewController(transitionStyle: .scroll, navigationOrientation: .horizontal, options: nil))
            }
            
            window.rootViewController = rootController
            window.makeKeyAndVisible()
        }

        WatchSessionManager.sharedManager.doInit()
        
        return true
    }
    
    public func application(_ application: UIApplication, didReceiveRemoteNotification userInfo: [AnyHashable: Any]) {
        print("Recived: \(userInfo)")
    }

    var statusBar = UIView()

    func application(_ application: UIApplication, performActionFor shortcutItem: UIApplicationShortcutItem, completionHandler: @escaping (Bool) -> Void) {
        if let url = shortcutItem.userInfo?["sub"] {
            VCPresenter.openRedditLink("/r/\(url)", nil, window?.rootViewController)
        } else if shortcutItem.userInfo?["clipboard"] != nil {
            var clipUrl: URL?
            if let url = UIPasteboard.general.url {
                if ContentType.getContentType(baseUrl: url) == .REDDIT {
                    clipUrl = url
                }
            }
            if clipUrl == nil {
                if let urlS = UIPasteboard.general.string {
                    if let url = URL.init(string: urlS) {
                        if ContentType.getContentType(baseUrl: url) == .REDDIT {
                            clipUrl = url
                        }
                    }
                }
            }
            
            if clipUrl != nil {
                VCPresenter.openRedditLink(clipUrl!.absoluteString, nil, window?.rootViewController)
            }

        }
    }
    
    /* Disable this for now
    func application(_ application: UIApplication, performFetchWithCompletionHandler completionHandler: @escaping (UIBackgroundFetchResult) -> Void) {
        getData(completionHandler)
    }
    
    func getData(_ completionHandler: @escaping (UIBackgroundFetchResult) -> Void) {
        if let session = session {
            do {
                let request = try session.getMessageRequest(.unread)
                let fetcher = BackgroundFetch(current: session,
                        request: request,
                        taskHandler: { (response, dataURL, error) -> Void in
                            if let response = response, let dataURL = dataURL {
                                if response.statusCode == HttpStatus.ok.rawValue {
                                    do {
                                        let data = try Data(contentsOf: dataURL)
                                        
                                        let result = messagesInResult(from: data, response: response)
                                        switch result {
                                        case .success(let listing):
                                            var new: [Message] = []
                                            var children = listing.children
                                            children.reverse()
                                            for m in children.flatMap({ $0 }) {
                                                let message = (m as! Message)
                                                if Double(message.createdUtc) > (UserDefaults.standard.object(forKey: "lastMessageUpdate") == nil ? NSDate().timeIntervalSince1970 : UserDefaults.standard.double(forKey: "lastMessageUpdate")) {
                                                    new.append(message)
                                                    self.postLocalNotification(message.body, message.author, message.id)
                                                }
                                            }
                                            
                                            UserDefaults.standard.set(NSDate().timeIntervalSince1970, forKey: "lastMessageUpdate")
                                            UserDefaults.standard.synchronize()

                                            DispatchQueue.main.async {
                                                UIApplication.shared.applicationIconBadgeNumber = new.count
                                                completionHandler(.newData)
                                            }
                                            return
                                        case .failure(let error):
                                            print(error)
                                            completionHandler(.failed)
                                        }
                                    } catch {

                                    }
                                } else {
                                    completionHandler(.failed)
                                }
                            } else {
                                completionHandler(.failed)
                            }
                        })
                self.fetcher = fetcher
                fetcher.resume()
            } catch {
                print(error.localizedDescription)
                completionHandler(.failed)
            }
        } else {
            completionHandler(.failed)
        }
    }

    func postLocalNotification(_ message: String, _ author: String = "", _ id: String = "") {
        if #available(iOS 10.0, *) {
            let center = UNUserNotificationCenter.current()

            let content = UNMutableNotificationContent()
            content.categoryIdentifier = "SlideMail"
            if author.isEmpty() {
                content.title = "New messages!"
            } else {
                content.title = "New message from \(author)"
            }
            content.body = message
            let trigger = UNTimeIntervalNotificationTrigger(timeInterval: 2,
                    repeats: false)
            let identifier = "SlideNewMessage" + id
            let request = UNNotificationRequest(identifier: identifier,
                    content: content, trigger: trigger)
            center.add(request, withCompletionHandler: { (error) in
                if error != nil {
                    print(error!.localizedDescription)
                    // Something went wrong
                }
            })
        } else {
            // Fallback on earlier versions
        }
    }*/

    func syncColors(subredditController: MainViewController?) {
        let defaults = UserDefaults.standard
        var toReturn: [String] = []
        defaults.set(true, forKey: "sc" + name)
        defaults.synchronize()
        do {
            if !AccountController.isLoggedIn {
                try session?.getSubreddit(.default, paginator: paginator, completion: { (result) -> Void in
                    switch result {
                    case .failure:
                        print(result.error!)
                    case .success(let listing):
                        self.subreddits += listing.children.flatMap({ $0 as? Subreddit })
                        self.paginator = listing.paginator
                        for sub in self.subreddits {
                            toReturn.append(sub.displayName)
                            if !sub.keyColor.isEmpty {
                                let color = ColorUtil.getClosestColor(hex: sub.keyColor)
                                if defaults.object(forKey: "color" + sub.displayName) == nil {
                                    defaults.setColor(color: color, forKey: "color+" + sub.displayName)
                                }
                            }
                        }

                    }
                    if subredditController != nil {
                        DispatchQueue.main.async(execute: { () -> Void in
                            subredditController?.complete(subs: toReturn)
                        })
                    }
                })

            } else {
                if UserDefaults.standard.array(forKey: "subs" + (subredditController?.tempToken?.name ?? "")) != nil {
                    Subscriptions.sync(name: (subredditController?.tempToken?.name ?? ""), completion: nil)
                    if subredditController != nil {
                        DispatchQueue.main.async(execute: { () -> Void in
                            subredditController?.complete(subs: Subscriptions.subreddits)
                        })
                    }
                } else {
                    Subscriptions.getSubscriptionsFully(session: session!, completion: { (subs, multis) in
                        for sub in subs {
                            toReturn.append(sub.displayName)
                            if !sub.keyColor.isEmpty {
                                let color = ColorUtil.getClosestColor(hex: sub.keyColor)
                                if defaults.object(forKey: "color" + sub.displayName) == nil {
                                    defaults.setColor(color: color, forKey: "color+" + sub.displayName)
                                }
                            }
                        }
                        for m in multis {
                            toReturn.append("/m/" + m.displayName)
                            if !m.keyColor.isEmpty {
                                
                                let color = (UIColor.init(hexString: m.keyColor))
                                if defaults.object(forKey: "color" + m.displayName) == nil {
                                    defaults.setColor(color: color, forKey: "color+" + m.displayName)
                                }
                            }
                        }
                        
                        toReturn = toReturn.sorted {
                            $0.localizedCaseInsensitiveCompare($1) == ComparisonResult.orderedAscending
                        }
                        toReturn.insert("all", at: 0)
                        toReturn.insert("frontpage", at: 0)
                        if subredditController != nil {
                            DispatchQueue.main.async(execute: { () -> Void in
                                subredditController?.complete(subs: toReturn)
                            })
                        }
                    })
                }
            }
        } catch {
            print(error)
            if subredditController != nil {
                DispatchQueue.main.async(execute: { () -> Void in
                    subredditController?.complete(subs: toReturn)
                })
            }
        }

    }

    func application(_ app: UIApplication, open url: URL, options: [UIApplicationOpenURLOptionsKey: Any] = [:]) -> Bool {
        
        let bUrl = url.absoluteString
        if bUrl.startsWith("googlechrome://") || bUrl.startsWith("firefox://") || bUrl.startsWith("opera-http://") {
            return false
        }
        
        if url.absoluteString.contains("/r/") {
            VCPresenter.openRedditLink(url.absoluteString.replacingOccurrences(of: "slide://", with: ""), nil, window?.rootViewController)
            return true
        } else if url.absoluteString.contains("reddit.com") || url.absoluteString.contains("redd.it") {
                VCPresenter.openRedditLink(url.absoluteString.replacingOccurrences(of: "slide://", with: ""), nil, window?.rootViewController)
                return true
        } else if url.query?.components(separatedBy: "&").count ?? 0 < 0 {
            print("Returning \(url.absoluteString)")
            var parameters: [String: String] = url.getKeyVals()!
            
            if let code = parameters["code"], let state = parameters["state"] {
                print(state)
                if code.length > 0 {
                    print(code)
                }
            }
            
            return OAuth2Authorizer.sharedInstance.receiveRedirect(url, completion: { (result) -> Void in
                print(result)
                switch result {
                    
                case .failure(let error):
                    print(error)
                case .success(let token):
                    DispatchQueue.main.async(execute: { () -> Void in
                        do {
                            try LocalKeystore.save(token: token, of: token.name)
                            self.login?.setToken(token: token)
                            NotificationCenter.default.post(name: OAuth2TokenRepositoryDidSaveTokenName, object: nil, userInfo: nil)
                        } catch {
                            NotificationCenter.default.post(name: OAuth2TokenRepositoryDidFailToSaveTokenName, object: nil, userInfo: nil)
                            print(error)
                        }
                    })
                }
            })
        } else {
            return true
        }
    }

    func killAndReturn() {
        if let rootViewController = UIApplication.topViewController() {
            var navigationArray = rootViewController.viewControllers
            navigationArray.removeAll()
            rootViewController.viewControllers = navigationArray
            rootViewController.pushViewController(MainViewController(coder: NSCoder.init())!, animated: false)
        }
    }
    
    func applicationDidBecomeActive(_ application: UIApplication) {
        UIView.animate(withDuration: 0.25, animations: {
            self.backView?.alpha = 0
        }, completion: { (_) in
            self.backView?.alpha = 1
            self.backView?.isHidden = true
        })
        if totalBackground && SettingValues.biometrics && !TopLockViewController.presented {
            let topLock = TopLockViewController()
            topLock.modalPresentationStyle = .overFullScreen
            UIApplication.shared.keyWindow?.topViewController()?.present(topLock, animated: false, completion: nil)
        }
    }

    var backView: UIView?
    func applicationWillResignActive(_ application: UIApplication) {
        if SettingValues.biometrics {
            if backView == nil {
                backView = UIView.init(frame: self.window!.frame)
                backView?.backgroundColor = ColorUtil.backgroundColor
                self.window?.addSubview(backView!)
            }
                self.backView?.isHidden = false
        }
        totalBackground = false
        // Sent when the application is about to move from active to inactive state. This can occur for certain types of temporary interruptions (such as an incoming phone call or SMS message) or when the user quits the application and it begins the transition to the background state.
        // Use this method to pause ongoing tasks, disable timers, and invalidate graphics rendering callbacks. Games should use this method to pause the game.
    }

    func applicationDidEnterBackground(_ application: UIApplication) {
        totalBackground = true
        History.seenTimes.write(toFile: seenFile!, atomically: true)
        History.commentCounts.write(toFile: commentsFile!, atomically: true)
        //disable this for now application.setMinimumBackgroundFetchInterval(900)

        // Use this method to release shared resources, save user data, invalidate timers, and store enough application state information to restore your application to its current state in case it is terminated later.
        // If your application supports background execution, this method is called instead of applicationWillTerminate: when the user quits.
    }

    func applicationWillEnterForeground(_ application: UIApplication) {
        self.refreshSession()
    }

    func applicationWillTerminate(_ application: UIApplication) {
        History.seenTimes.write(toFile: seenFile!, atomically: true)
        History.commentCounts.write(toFile: commentsFile!, atomically: true)
        ReadLater.readLaterIDs.write(toFile: readLaterFile!, atomically: true)
        // Called when the application is about to terminate. Save data if appropriate. See also applicationDidEnterBackground:.
    }

    func refreshSession() {
        // refresh current session token
        do {
            try self.session?.refreshTokenLocal({ (result) -> Void in
                switch result {
                case .failure(let error):
                    print(error)
                case .success(let token):
                    DispatchQueue.main.async(execute: { () -> Void in
                        print(token)
                        NotificationCenter.default.post(name: OAuth2TokenRepositoryDidSaveTokenName, object: nil, userInfo: nil)
                    })
                }
            })
        } catch {
            print(error)
        }
    }

    func reloadSession() {
        // reddit username is save NSUserDefaults using "currentName" key.
        // create an authenticated or anonymous session object
        if let currentName = UserDefaults.standard.object(forKey: "name") as? String {
            do {
                let token: OAuth2Token
                if AccountController.isMigrated(currentName) {
                    token = try LocalKeystore.token(of: currentName)
                } else {
                    token = try OAuth2TokenRepository.token(of: currentName)
                }
                self.session = Session(token: token)
                self.refreshSession()
            } catch {
                print(error)
            }
        } else {
            self.session = Session()
        }

        NotificationCenter.default.post(name: OAuth2TokenRepositoryDidSaveTokenName, object: nil, userInfo: nil)
    }
}

extension UIApplication {
    class func topViewController(base: UIViewController? = UIApplication.shared.keyWindow?.rootViewController) -> UINavigationController? {
        if let nav = base as? UINavigationController {
            return nav
        }
        if let tab = base as? UITabBarController {
            let moreNavigationController = tab.moreNavigationController
            return moreNavigationController
        }
        if let presented = base?.presentedViewController {
            return topViewController(base: presented)
        }
        return base?.navigationController
    }
}

extension URL {
    func getKeyVals() -> [String: String]? {
        var results = [String: String]()
        let keyValues = self.query?.components(separatedBy: "&")
        if (keyValues?.count) ?? 0 > 0 {
            for pair in keyValues! {
                let kv = pair.components(separatedBy: "=")
                if kv.count > 1 {
                    results.updateValue(kv[1], forKey: kv[0])
                }
            }

        }
        return results
    }
}
extension Session {
    /**
     Refresh own token.
     
     - parameter completion: The completion handler to call when the load request is complete.
     */
    public func refreshTokenLocal(_ completion: @escaping (Result<Token>) -> Void) throws {
        guard let currentToken = token as? OAuth2Token
            else { throw ReddiftError.tokenIsNotAvailable as NSError }
        do {
            try currentToken.refresh({ (result) -> Void in
                switch result {
                case .failure(let error):
                    completion(Result(error: error as NSError))
                case .success(let newToken):
                    DispatchQueue.main.async(execute: { () -> Void in
                        self.token = newToken
                        do {
                            try LocalKeystore.save(token: newToken)
                            completion(Result(value: newToken))
                        } catch { completion(Result(error: error as NSError)) }
                    })
                }
            })
        } catch { throw error }
    }
    
    /**
     Revoke own token. After calling this function, this object must be released becuase it has lost any conection.
     
     - parameter completion: The completion handler to call when the load request is complete.
     */
    public func revokeTokenLocal(_ completion: @escaping (Result<Token>) -> Void) throws {
        guard let currentToken = token as? OAuth2Token
            else { throw ReddiftError.tokenIsNotAvailable as NSError }
        do {
            try currentToken.revoke({ (result) -> Void in
                switch result {
                case .failure(let error):
                    completion(Result(error: error as NSError))
                case .success:
                    DispatchQueue.main.async(execute: { () -> Void in
                        do {
                            try LocalKeystore.removeToken(of: currentToken.name)
                            completion(Result(value: currentToken))
                        } catch { completion(Result(error: error as NSError)) }
                    })
                }
            })
        } catch { throw error }
    }
    
    /**
     Set an expired token to self.
     This method is implemented in order to test codes to automatiaclly refresh an expired token.
     */
    public func setDummyExpiredToken() {
        if let path = Bundle.main.path(forResource: "expired_token.json", ofType: nil), let data = try? Data(contentsOf: URL(fileURLWithPath: path)) {
            do {
                if let json = try JSONSerialization.jsonObject(with: data, options: []) as? [String: AnyObject] {
                    let token = OAuth2Token(json)
                    self.token = token
                }
            } catch { print(error) }
        }
    }
}<|MERGE_RESOLUTION|>--- conflicted
+++ resolved
@@ -33,12 +33,8 @@
     var login: MainViewController?
     var seenFile: String?
     var commentsFile: String?
-<<<<<<< HEAD
     var readLaterFile: String?
-    var totalBackground = false
-=======
     var totalBackground = true
->>>>>>> eedb75a6
     var isPro = false
     
     var orientationLock = UIInterfaceOrientationMask.allButUpsideDown
