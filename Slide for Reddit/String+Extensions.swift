--- conflicted
+++ resolved
@@ -70,23 +70,10 @@
 	return input.rawValue
 }
 
-<<<<<<< HEAD
-                if let decoded = decode(entity) {
-                    // Replace by decoded character:
-                    result.append(decoded)
-                } else {
-                    // Invalid entity, copy verbatim:
-                    result.append(entity)
-                }
-            } else {
-                // No matching ';'.
-                break
-            }
-        }
-        // Copy remaining characters to `result`:
-        result.append(self[position ..< endIndex])
-        return result
-    }
+// Helper function inserted by Swift 4.2 migrator.
+private func convertToOptionalNSAttributedStringKeyDictionary(_ input: [String: Any]?) -> [NSAttributedString.Key: Any]? {
+	guard let input = input else { return nil }
+	return Dictionary(uniqueKeysWithValues: input.map { key, value in (NSAttributedString.Key(rawValue: key), value) })
 }
 
 extension String {
@@ -102,10 +89,3 @@
         return str
     }
 }
-=======
-// Helper function inserted by Swift 4.2 migrator.
-private func convertToOptionalNSAttributedStringKeyDictionary(_ input: [String: Any]?) -> [NSAttributedString.Key: Any]? {
-	guard let input = input else { return nil }
-	return Dictionary(uniqueKeysWithValues: input.map { key, value in (NSAttributedString.Key(rawValue: key), value) })
-}
->>>>>>> bc6b5a48
