//
//  SettingsGeneral.swift
//  Slide for Reddit
//
//  Created by Carlos Crane on 6/17/17.
//  Copyright © 2017 Haptic Apps. All rights reserved.
//

import UIKit
import reddift
import XLActionController
import Anchorage

class SettingsLayout: UITableViewController {
    
    var imageCell: UITableViewCell = UITableViewCell.init(style: .subtitle, reuseIdentifier: "image")
    
    var cardModeCell: UITableViewCell = UITableViewCell.init(style: .subtitle, reuseIdentifier: "mode")

    var hideActionbarCell: UITableViewCell = UITableViewCell()
    var hideActionbar = UISwitch()

    var largerThumbnailCell: UITableViewCell = UITableViewCell()
    var largerThumbnail = UISwitch()
    
    var scoreTitleCell: UITableViewCell = UITableViewCell()
    var scoreTitle = UISwitch()

    var abbreviateScoreCell: UITableViewCell = UITableViewCell()
    var abbreviateScore = UISwitch()

    var domainInfoCell: UITableViewCell = UITableViewCell()
    var domainInfo = UISwitch()

    var leftThumbCell: UITableViewCell = UITableViewCell()
    var leftThumb = UISwitch()

    var hideCell: UITableViewCell = UITableViewCell()
    var hide = UISwitch()

    var saveCell: UITableViewCell = UITableViewCell()
    var save = UISwitch()

    var selftextCell: UITableViewCell = UITableViewCell()
    var selftext = UISwitch()

    var smalltagCell: UITableViewCell = UITableViewCell()
    var smalltag = UISwitch()
    
    var linkCell = UITableViewCell()


    var link = LinkCellView()

    override func viewDidLoad() {
        super.viewDidLoad()
        
        // Do any additional setup after loading the view.
    }
    
    override func didReceiveMemoryWarning() {
        super.didReceiveMemoryWarning()
        // Dispose of any resources that can be recreated.
    }
    
    override func viewWillAppear(_ animated: Bool) {
        super.viewWillAppear(animated)
        navigationController?.navigationBar.barTintColor = ColorUtil.getColorForSub(sub: "")
        navigationController?.navigationBar.tintColor = UIColor.white
    }
    
    func switchIsChanged(_ changed: UISwitch) {
        if(changed == smalltag){
            SettingValues.smallerTag = changed.isOn
            UserDefaults.standard.set(changed.isOn, forKey: SettingValues.pref_smallTag)
        } else if(changed == hideActionbar){
            SettingValues.hideButtonActionbar = changed.isOn
            UserDefaults.standard.set(changed.isOn, forKey: SettingValues.pref_hideButtonActionbar)
        } else if(changed == selftext){
            SettingValues.showFirstParagraph = changed.isOn
            UserDefaults.standard.set(changed.isOn, forKey: SettingValues.pref_showFirstParagraph)
        } else if(changed == largerThumbnail){
            SettingValues.largerThumbnail = changed.isOn
            UserDefaults.standard.set(changed.isOn, forKey: SettingValues.pref_largerThumbnail)
        } else if(changed == abbreviateScore){
            SettingValues.abbreviateScores = changed.isOn
            UserDefaults.standard.set(changed.isOn, forKey: SettingValues.pref_abbreviateScores)
        } else if(changed == scoreTitle){
            SettingValues.scoreInTitle = changed.isOn
            UserDefaults.standard.set(changed.isOn, forKey: SettingValues.pref_scoreInTitle)
        } else if(changed == domainInfo){
            SettingValues.domainInInfo = changed.isOn
            UserDefaults.standard.set(changed.isOn, forKey: SettingValues.pref_domainInInfo)
        } else if(changed == leftThumb){
            SettingValues.leftThumbnail = changed.isOn
            UserDefaults.standard.set(changed.isOn, forKey: SettingValues.pref_leftThumbnail)
        } else if(changed == hide){
            SettingValues.hideButton = changed.isOn
            UserDefaults.standard.set(changed.isOn, forKey: SettingValues.pref_hideButton)
        } else if(changed == save){
            SettingValues.saveButton = changed.isOn
            UserDefaults.standard.set(changed.isOn, forKey: SettingValues.pref_saveButton)
        }
        UserDefaults.standard.synchronize()
        doDisables()
        doLink()
        tableView.reloadData()
    }
    
    func doLink(){
        
        let fakesub = RSubmission.init()
        let calendar: NSCalendar! = NSCalendar(calendarIdentifier: NSCalendar.Identifier.gregorian)
        let now: NSDate! = NSDate()
        
        let date0 = calendar.date(bySettingHour: 0, minute: 0, second: 0, of: now as Date, options: NSCalendar.Options.matchFirst)!
        
        fakesub.id = "234"
        fakesub.name = "234"
        fakesub.author = "ccrama"
        fakesub.created = date0 as NSDate
        fakesub.edited = NSDate(timeIntervalSince1970: 1)
        fakesub.gilded = 0
        fakesub.htmlBody = ""
        fakesub.body = ""
        fakesub.title = "Chameleons are cool!"
        fakesub.subreddit = "all"
        fakesub.archived = false
        fakesub.locked = false
        fakesub.urlString = "http://i.imgur.com/mAs9Lk3.png"
        fakesub.distinguished = ""
        fakesub.isEdited = false
        fakesub.commentCount = 42
        fakesub.saved = false
        fakesub.stickied = false
        fakesub.visited = false
        fakesub.isSelf = false
        fakesub.permalink = ""
        fakesub.bannerUrl = "http://i.imgur.com/mAs9Lk3.png"
        fakesub.thumbnailUrl = "http://i.imgur.com/mAs9Lk3s.png"
        fakesub.lqUrl = "http://i.imgur.com/mAs9Lk3m.png"
        fakesub.lQ = false
        fakesub.thumbnail = true
        fakesub.banner = true
        fakesub.score = 52314
        fakesub.flair = "Cool!"
        fakesub.domain = "imgur.com"
        fakesub.voted = false
        fakesub.height = 288
        fakesub.width = 636
        fakesub.vote = false

        link.contentView.removeFromSuperview()
        link = fakesub.getLinkView()
        link.frame = CGRect.init(x: 0, y: 0, width: self.tableView.frame.size.width, height: 500)
        
        link.aspectWidth = self.tableView.frame.size.width
        self.link.configure(submission: fakesub, parent: MediaViewController(), nav: nil, baseSub: "all", test: true)
        self.link.isUserInteractionEnabled = false
        linkCell.contentView.backgroundColor = ColorUtil.backgroundColor
//        link.contentView.frame = CGRect.init(x: 0, y: 0, width: self.tableView.frame.size.width, height: link.estimateHeight(false, true))
        link.updateConstraints()
        // TODO:
//        link.doConstraints()
        linkCell.contentView.addSubview(link.contentView)
<<<<<<< HEAD
        link.contentView.edgeAnchors == linkCell.contentView.edgeAnchors
//        linkCell.frame = CGRect.init(x: 0, y: 0, width: self.tableView.frame.size.width, height: link.estimateHeight(false, true))
=======
        linkCell.frame = CGRect.init(x: 0, y: 0, width: self.tableView.frame.size.width, height: link.estimateHeight(false, true))
        
        switch(SettingValues.postViewMode){
        case .CARD:
            cardModeCell.imageView?.image = UIImage.init(named: "card")?.navIcon()
            break
        case .CENTER:
            cardModeCell.imageView?.image = UIImage.init(named: "centeredimage")?.navIcon()
            break
        case .COMPACT:
            cardModeCell.imageView?.image = UIImage.init(named: "compact")?.navIcon()
            break
        case .LIST:
            cardModeCell.imageView?.image = UIImage.init(named: "list")?.navIcon()
            break
        }
        
        switch(SettingValues.postImageMode){
        case .CROPPED_IMAGE:
            imageCell.imageView?.image = UIImage.init(named: "crop")?.navIcon()
            break
        case .FULL_IMAGE:
            imageCell.imageView?.image = UIImage.init(named: "full")?.navIcon()
            break
        case .THUMBNAIL:
            imageCell.imageView?.image = UIImage.init(named: "thumb")?.navIcon()
            break
        }

>>>>>>> e8f9ccee
    }

    override func tableView(_ tableView: UITableView, viewForHeaderInSection section: Int) -> UIView? {
        let label : UILabel = UILabel()
        label.textColor = ColorUtil.baseAccent
        label.font = FontGenerator.boldFontOfSize(size: 20, submission: true)
        let toReturn = label.withPadding(padding: UIEdgeInsets.init(top: 0, left: 12, bottom: 0, right: 0))
        toReturn.backgroundColor = ColorUtil.backgroundColor
        
        switch(section) {
        case 0: label.text  = "Preview"
            break
        case 1: label.text  = "Display"
            break
        case 2: label.text = "Actionbar"
            break
        default: label.text  = ""
            break
        }
        return toReturn
    }
    
    override func tableView(_ tableView: UITableView, didSelectRowAt indexPath: IndexPath) {
        tableView.deselectRow(at: indexPath, animated: true)
        if(indexPath.section == 1 && indexPath.row == 0){
            let alertController: BottomSheetActionController = BottomSheetActionController()
            alertController.addAction(Action(ActionData(title: "List view", image: UIImage(named: "list")!.menuIcon()), style: .default, handler: { action in
                UserDefaults.standard.set("list", forKey: SettingValues.pref_postViewMode)
                SettingValues.postViewMode = .LIST
                UserDefaults.standard.synchronize()
                self.doDisables()
                self.doLink()
                tableView.reloadData()
                self.cardModeCell.detailTextLabel?.text = SettingValues.postViewMode.rawValue.capitalize()
                SubredditReorderViewController.changed = true
            }))
            
            alertController.addAction(Action(ActionData(title: "Card view", image: UIImage(named: "card")!.menuIcon()), style: .default, handler: { action in
                UserDefaults.standard.set("card", forKey: SettingValues.pref_postViewMode)
                SettingValues.postViewMode = .CARD
                UserDefaults.standard.synchronize()
                self.doDisables()
                self.doLink()
                tableView.reloadData()
                self.cardModeCell.detailTextLabel?.text = SettingValues.postViewMode.rawValue.capitalize()
                SubredditReorderViewController.changed = true
            }))
            
            alertController.addAction(Action(ActionData(title: "Centered card view", image: UIImage(named: "centeredimage")!.menuIcon()), style: .default, handler: { action in
                UserDefaults.standard.set("center", forKey: SettingValues.pref_postViewMode)
                SettingValues.postViewMode = .CENTER
                UserDefaults.standard.synchronize()
                self.doDisables()
                self.doLink()
                tableView.reloadData()
                self.cardModeCell.detailTextLabel?.text = SettingValues.postViewMode.rawValue.capitalize()
                SubredditReorderViewController.changed = true
            }))
                
            alertController.addAction(Action(ActionData(title: "Compact view", image: UIImage(named: "compact")!.menuIcon()), style: .default, handler: { action in
                UserDefaults.standard.set("compact", forKey: SettingValues.pref_postViewMode)
                SettingValues.postViewMode = .COMPACT
                UserDefaults.standard.synchronize()
                self.doDisables()
                self.doLink()
                tableView.reloadData()
                self.cardModeCell.detailTextLabel?.text = SettingValues.postViewMode.rawValue.capitalize()
                SubredditReorderViewController.changed = true
            }))
            
            VCPresenter.presentAlert(alertController, parentVC: self)

        } else if(indexPath.section == 1 && indexPath.row == 1){
            let alertController: BottomSheetActionController = BottomSheetActionController()
            alertController.addAction(Action(ActionData(title: "Full image", image: UIImage(named: "full")!.menuIcon()), style: .default, handler: { action in
                UserDefaults.standard.set("full", forKey: SettingValues.pref_postImageMode)
                SettingValues.postImageMode = .FULL_IMAGE
                UserDefaults.standard.synchronize()
                self.doDisables()
                self.doLink()
                tableView.reloadData()
                self.imageCell.detailTextLabel?.text = SettingValues.postImageMode.rawValue.capitalize()
                SubredditReorderViewController.changed = true
            }))
            
            alertController.addAction(Action(ActionData(title: "Cropped image", image: UIImage(named: "crop")!.menuIcon()), style: .default, handler: { action in
                UserDefaults.standard.set("cropped", forKey: SettingValues.pref_postImageMode)
                SettingValues.postImageMode = .CROPPED_IMAGE
                UserDefaults.standard.synchronize()
                self.doDisables()
                self.doLink()
                tableView.reloadData()
                self.imageCell.detailTextLabel?.text = SettingValues.postImageMode.rawValue.capitalize()
                SubredditReorderViewController.changed = true
            }))
            
            alertController.addAction(Action(ActionData(title: "Thumbnail only", image: UIImage(named: "thumb")!.menuIcon()), style: .default, handler: { action in
                UserDefaults.standard.set("thumbnail", forKey: SettingValues.pref_postImageMode)
                SettingValues.postImageMode = .THUMBNAIL
                UserDefaults.standard.synchronize()
                self.doDisables()
                self.doLink()
                tableView.reloadData()
                self.imageCell.detailTextLabel?.text = SettingValues.postImageMode.rawValue.capitalize()
                SubredditReorderViewController.changed = true
            }))
            
            VCPresenter.presentAlert(alertController, parentVC: self)
        }
    }
    
    public func createCell(_ cell: UITableViewCell, _ switchV: UISwitch? = nil, isOn: Bool, text: String){
        cell.textLabel?.text = text
        cell.textLabel?.textColor = ColorUtil.fontColor
        cell.backgroundColor = ColorUtil.foregroundColor
        cell.textLabel?.numberOfLines = 0
        cell.textLabel?.lineBreakMode = .byWordWrapping
        if let s = switchV {
            s.isOn = isOn
            s.addTarget(self, action: #selector(SettingsLayout.switchIsChanged(_:)), for: UIControlEvents.valueChanged)
            cell.accessoryView = s
        }
        cell.selectionStyle = UITableViewCellSelectionStyle.none
    }
    
    override func loadView() {
        super.loadView()
        doLink()
        self.view.backgroundColor = ColorUtil.backgroundColor
        // set the title
        self.title = "General"
        self.tableView.separatorStyle = .none

        createCell(selftextCell, selftext, isOn: SettingValues.showFirstParagraph, text: "Show selftext preview")
        
        createCell(cardModeCell, isOn: false, text: "Layout mode")
        cardModeCell.detailTextLabel?.textColor = ColorUtil.fontColor
        cardModeCell.detailTextLabel?.text = SettingValues.postViewMode.rawValue.capitalize()
        cardModeCell.detailTextLabel?.numberOfLines = 0
        cardModeCell.detailTextLabel?.lineBreakMode = .byWordWrapping
        
        createCell(imageCell, isOn: false, text: "Image mode")
        imageCell.detailTextLabel?.textColor = ColorUtil.fontColor
        imageCell.detailTextLabel?.text = SettingValues.postImageMode.rawValue.capitalize()
        imageCell.detailTextLabel?.numberOfLines = 0
        imageCell.detailTextLabel?.lineBreakMode = .byWordWrapping

        createCell(smalltagCell, smalltag, isOn: SettingValues.smallerTag, text: "Smaller content tag")
        createCell(hideActionbarCell, hideActionbar, isOn: SettingValues.hideButtonActionbar, text: "Hide actionbar")
        createCell(largerThumbnailCell, largerThumbnail, isOn: SettingValues.largerThumbnail, text: "Larger thumbnail")
        createCell(scoreTitleCell, scoreTitle, isOn: SettingValues.scoreInTitle, text: "Score and comment count in title")
        createCell(abbreviateScoreCell, abbreviateScore, isOn: SettingValues.abbreviateScores, text: "Abbreviate post scores (ex: 10k)")
        createCell(domainInfoCell, domainInfo, isOn: SettingValues.domainInInfo, text: "Show domain in info line")
        createCell(leftThumbCell, leftThumb, isOn: SettingValues.leftThumbnail, text: "Thumbnail on left side")
        createCell(hideCell, hide, isOn: SettingValues.hideButton, text: "Show hide post button")
        createCell(saveCell, save, isOn: SettingValues.saveButton, text: "Show save button")
        
        doDisables()
        self.tableView.tableFooterView = UIView()

    }
    
    func doDisables(){
        if(SettingValues.hideButtonActionbar){
            hide.isEnabled = false
            save.isEnabled = false
        } else {
            hide.isEnabled = true
            save.isEnabled = true
        }
    
    }
    
    override func numberOfSections(in tableView: UITableView) -> Int {
        return 3
    }
    override func tableView(_ tableView: UITableView, heightForHeaderInSection section: Int) -> CGFloat {
        if(section == 0){
            return 0
        }
        return 70
    }
    
    override func tableView(_ tableView: UITableView, heightForRowAt indexPath: IndexPath) -> CGFloat {
        if(indexPath.section == 0){
            return link.estimateHeight(false)
        }
        return 60
    }
    
    
    func tableView(tableView: UITableView, willDisplayHeaderView view: UIView, forSection section: Int) {
    }
    
    override func tableView(_ tableView: UITableView, cellForRowAt indexPath: IndexPath) -> UITableViewCell {
        switch(indexPath.section) {
        case 0:
          return linkCell
        case 1:
            switch(indexPath.row) {
            case 0: return self.cardModeCell
            case 1: return self.imageCell
            case 2: return self.largerThumbnailCell
            case 3: return self.leftThumbCell
            case 4: return self.selftextCell
            case 5: return self.smalltagCell

            default: fatalError("Unknown row in section 0")
            }
        case 2:
            switch(indexPath.row) {
            case 0: return self.hideActionbarCell
            case 1: return self.scoreTitleCell
            case 2: return self.abbreviateScoreCell
            case 3: return self.domainInfoCell
            case 4: return self.hideCell
            case 5: return self.saveCell

            default: fatalError("Unknown row in section 0")
            }
        default: fatalError("Unknown section")
        }
        
    }
    override func tableView(_ tableView: UITableView, numberOfRowsInSection section: Int) -> Int {
        switch(section) {
        case 0: return 1
        case 1: return 6
        case 2: return 6
        default: fatalError("Unknown number of sections")
        }
    }
    
    
}<|MERGE_RESOLUTION|>--- conflicted
+++ resolved
@@ -108,6 +108,8 @@
     }
     
     func doLink(){
+        link.contentView.removeFromSuperview()
+        link = LinkCellView.init(frame: CGRect.init(x: 0, y: 0, width: self.tableView.frame.size.width, height: 500))
         
         let fakesub = RSubmission.init()
         let calendar: NSCalendar! = NSCalendar(calendarIdentifier: NSCalendar.Identifier.gregorian)
@@ -149,24 +151,15 @@
         fakesub.height = 288
         fakesub.width = 636
         fakesub.vote = false
-
-        link.contentView.removeFromSuperview()
-        link = fakesub.getLinkView()
-        link.frame = CGRect.init(x: 0, y: 0, width: self.tableView.frame.size.width, height: 500)
         
         link.aspectWidth = self.tableView.frame.size.width
-        self.link.configure(submission: fakesub, parent: MediaViewController(), nav: nil, baseSub: "all", test: true)
+        self.link.setLink(submission: fakesub, parent: MediaViewController(), nav: nil, baseSub: "all", test: true)
         self.link.isUserInteractionEnabled = false
         linkCell.contentView.backgroundColor = ColorUtil.backgroundColor
-//        link.contentView.frame = CGRect.init(x: 0, y: 0, width: self.tableView.frame.size.width, height: link.estimateHeight(false, true))
+        link.contentView.frame = CGRect.init(x: 0, y: 0, width: self.tableView.frame.size.width, height: link.estimateHeight(false, true))
         link.updateConstraints()
-        // TODO:
-//        link.doConstraints()
+        link.doConstraints()
         linkCell.contentView.addSubview(link.contentView)
-<<<<<<< HEAD
-        link.contentView.edgeAnchors == linkCell.contentView.edgeAnchors
-//        linkCell.frame = CGRect.init(x: 0, y: 0, width: self.tableView.frame.size.width, height: link.estimateHeight(false, true))
-=======
         linkCell.frame = CGRect.init(x: 0, y: 0, width: self.tableView.frame.size.width, height: link.estimateHeight(false, true))
         
         switch(SettingValues.postViewMode){
@@ -196,7 +189,6 @@
             break
         }
 
->>>>>>> e8f9ccee
     }
 
     override func tableView(_ tableView: UITableView, viewForHeaderInSection section: Int) -> UIView? {
