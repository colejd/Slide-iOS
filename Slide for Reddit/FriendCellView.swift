//
//  FriendCellView.swift
//  Slide for Reddit
//
//  Created by Carlos Crane on 9/8/18.
//  Copyright © 2018 Haptic Apps. All rights reserved.
//

import Anchorage
import AudioToolbox
import reddift
import YYText
import UIKit
import XLActionController

class FriendCellView: UICollectionViewCell, UIGestureRecognizerDelegate {
    
    var title = YYLabel()
    var icon = UIImageView()
    
    override func layoutSubviews() {
        super.layoutSubviews()
        let topmargin = 0
        let bottommargin = 2
        let leftmargin = 0
        let rightmargin = 0
        
        let f = self.contentView.frame
        let fr = f.inset(by: UIEdgeInsets(top: CGFloat(topmargin), left: CGFloat(leftmargin), bottom: CGFloat(bottommargin), right: CGFloat(rightmargin)))
        self.contentView.frame = fr
    }
    
    override init(frame: CGRect) {
        super.init(frame: frame)
        
        self.contentView.layoutMargins = UIEdgeInsets.init(top: 2, left: 0, bottom: 0, right: 0)
        self.title = YYLabel(frame: CGRect(x: 0, y: 0, width: contentView.frame.width, height: CGFloat.greatestFiniteMagnitude))
        title.numberOfLines = 0
        title.lineBreakMode = NSLineBreakMode.byWordWrapping
        title.font = FontGenerator.fontOfSize(size: 18, submission: true)
        title.textColor = ColorUtil.theme.fontColor
        
        self.icon = UIImageView(image: UIImage(named: "profile")!.getCopy(withSize: CGSize.square(size: 20), withColor: ColorUtil.theme.fontColor))
        self.contentView.addSubviews(title, icon)

<<<<<<< HEAD
        self.contentView.backgroundColor = ColorUtil.theme.backgroundColor
=======
        self.contentView.backgroundColor = ColorUtil.theme.foregroundColor
>>>>>>> abead19a
        self.setupConstraints()
        
        self.contentView.addTapGestureRecognizer {
            let prof = ProfileViewController.init(name: self.friend?.name ?? "")
            VCPresenter.showVC(viewController: prof, popupIfPossible: true, parentNavigationController: self.parentViewController?.navigationController, parentViewController: self.parentViewController)
        }
    }
    
    func setupConstraints() {
        self.title.leftAnchor == self.icon.rightAnchor + 8
        self.title.rightAnchor == self.contentView.rightAnchor - 8
        self.title.verticalAnchors == self.contentView.verticalAnchors
        self.icon.leftAnchor == self.contentView.leftAnchor + 8
        self.icon.heightAnchor == 30
        self.icon.widthAnchor == 30
        self.icon.verticalAnchors == self.contentView.verticalAnchors + 20
    }
    
    func setFriend(friend: RFriend, parent: UIViewController & MediaVCDelegate) {
        parentViewController = parent
        self.friend = friend
        let boldFont = FontGenerator.boldFontOfSize(size: 14, submission: false)

        let authorString = NSMutableAttributedString(string: "\u{00A0}\u{00A0}\(AccountController.formatUsername(input: friend.name, small: false))\u{00A0}", attributes: convertToOptionalNSAttributedStringKeyDictionary([convertFromNSAttributedStringKey(NSAttributedString.Key.font): boldFont, convertFromNSAttributedStringKey(NSAttributedString.Key.foregroundColor): ColorUtil.theme.fontColor]))
        let authorStringNoFlair = NSMutableAttributedString(string: "\(AccountController.formatUsername(input: friend.name, small: false))\u{00A0}", attributes: convertToOptionalNSAttributedStringKeyDictionary([convertFromNSAttributedStringKey(NSAttributedString.Key.font): boldFont, convertFromNSAttributedStringKey(NSAttributedString.Key.foregroundColor): ColorUtil.theme.fontColor]))
        
        let spacer = NSMutableAttributedString.init(string: "  ")
        let userColor = ColorUtil.getColorForUser(name: friend.name)
        var authorSmall = false
        if AccountController.currentName == friend.name {
            authorString.addAttributes([NSAttributedString.Key(rawValue: YYTextBackgroundBorderAttributeName) : YYTextBorder(fill: UIColor.init(hexString: "#FFB74D"), cornerRadius: 3), NSAttributedString.Key.foregroundColor: UIColor.white], range: NSRange.init(location: 1, length: authorString.length - 1))
        } else if userColor != ColorUtil.baseColor {
            authorString.addAttributes([NSAttributedString.Key(rawValue: YYTextBackgroundBorderAttributeName) : YYTextBorder(fill: userColor, cornerRadius: 3), NSAttributedString.Key.foregroundColor: UIColor.white], range: NSRange.init(location: 1, length: authorString.length - 1))
        } else {
            authorSmall = true
        }
        
        let infoString: NSMutableAttributedString
        if authorSmall {
            infoString = authorStringNoFlair
        } else {
            infoString = authorString
        }
        
        let tag = ColorUtil.getTagForUser(name: friend.name)
        if !tag.isEmpty {
            let tagString = NSMutableAttributedString.init(string: "\u{00A0}\(tag)\u{00A0}", attributes: [NSAttributedString.Key.font: FontGenerator.boldFontOfSize(size: 12, submission: true), NSAttributedString.Key(rawValue: YYTextBackgroundBorderAttributeName) : YYTextBorder(fill: UIColor(rgb: 0x2196f3), cornerRadius: 3), NSAttributedString.Key.foregroundColor: UIColor.white])
            infoString.append(spacer)
            infoString.append(tagString)
        }
        
        let messageClick = UITapGestureRecognizer(target: self, action: #selector(MessageCellView.doReply(sender:)))
        messageClick.delegate = self
        self.addGestureRecognizer(messageClick)
        
        let df = DateFormatter()
        df.dateFormat = "MM/dd/yyyy"

        let endString = NSMutableAttributedString(string: "\nFriend since \(df.string(from: friend.friendSince as Date))", attributes: convertToOptionalNSAttributedStringKeyDictionary([convertFromNSAttributedStringKey(NSAttributedString.Key.font): FontGenerator.fontOfSize(size: 12, submission: false), convertFromNSAttributedStringKey(NSAttributedString.Key.foregroundColor): ColorUtil.theme.fontColor]))
        
        infoString.append(endString)
        title.attributedText = infoString
    }
    
    required init?(coder aDecoder: NSCoder) {
        fatalError("init(coder:) has not been implemented")
    }
    
    var friend: RFriend?
    public var parentViewController: (UIViewController & MediaVCDelegate)?
    public var navViewController: UIViewController?
}

// Helper function inserted by Swift 4.2 migrator.
private func convertToOptionalNSAttributedStringKeyDictionary(_ input: [String: Any]?) -> [NSAttributedString.Key: Any]? {
	guard let input = input else { return nil }
	return Dictionary(uniqueKeysWithValues: input.map { key, value in (NSAttributedString.Key(rawValue: key), value) })
}

// Helper function inserted by Swift 4.2 migrator.
private func convertFromNSAttributedStringKey(_ input: NSAttributedString.Key) -> String {
	return input.rawValue
}

// Helper function inserted by Swift 4.2 migrator.
private func convertToNSAttributedStringKeyDictionary(_ input: [String: Any]) -> [NSAttributedString.Key: Any] {
	return Dictionary(uniqueKeysWithValues: input.map { key, value in (NSAttributedString.Key(rawValue: key), value) })
}<|MERGE_RESOLUTION|>--- conflicted
+++ resolved
@@ -43,11 +43,7 @@
         self.icon = UIImageView(image: UIImage(named: "profile")!.getCopy(withSize: CGSize.square(size: 20), withColor: ColorUtil.theme.fontColor))
         self.contentView.addSubviews(title, icon)
 
-<<<<<<< HEAD
-        self.contentView.backgroundColor = ColorUtil.theme.backgroundColor
-=======
         self.contentView.backgroundColor = ColorUtil.theme.foregroundColor
->>>>>>> abead19a
         self.setupConstraints()
         
         self.contentView.addTapGestureRecognizer {
