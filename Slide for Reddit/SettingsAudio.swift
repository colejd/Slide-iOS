//
//  SettingsAudio.swift
//  Slide for Reddit
//
//  Created by Jonathan Cole on 2/14/19.
//  Copyright © 2019 Haptic Apps. All rights reserved.
//

import reddift
import Then
import UIKit

class SettingsAudio: UITableViewController {

    var cells: [[UITableViewCell]] = []
    var sectionTitles: [String] = []

    override var preferredStatusBarStyle: UIStatusBarStyle {
        if ColorUtil.theme.isLight && SettingValues.reduceColor {
            return .default
        } else {
            return .lightContent
        }
    }

    var muteInlineVideoCell = UITableViewCell().then {
        $0.selectionStyle = .none
    }
    var muteInlineVideoSwitch = UISwitch()

    var muteModalVideoCell = UITableViewCell().then {
        $0.selectionStyle = .none
    }
    var muteModalVideoSwitch = UISwitch()

    var muteYTCell = UITableViewCell().then {
        $0.selectionStyle = .none
    }
    var muteYTSwitch = UISwitch()

    var modalVideoFollowsMuteSwitchCell = UITableViewCell().then {
        $0.selectionStyle = .none
    }
    var modalVideoFollowsMuteSwitchSwitch = UISwitch()

    override func viewWillAppear(_ animated: Bool) {
        super.viewWillAppear(animated)
        setupBaseBarColors()
    }

    override func loadView() {
        super.loadView()
        self.tableView.tableFooterView = UIView()

        self.view.backgroundColor = ColorUtil.theme.backgroundColor
        self.title = "Audio Settings"
        self.tableView.separatorStyle = .none

        muteModalVideoSwitch = UISwitch().then {
            $0.onTintColor = ColorUtil.baseAccent
            $0.isOn = SettingValues.muteVideosInModal
        }
        muteModalVideoSwitch.addTarget(self, action: #selector(SettingsAudio.switchIsChanged(_:)), for: UIControl.Event.valueChanged)
        muteModalVideoCell.textLabel?.text = "Start muted"
        muteModalVideoCell.accessoryView = muteModalVideoSwitch
        muteModalVideoCell.textLabel?.numberOfLines = 0
        muteModalVideoCell.selectionStyle = UITableViewCell.SelectionStyle.none

        modalVideoFollowsMuteSwitchSwitch = UISwitch().then {
            $0.onTintColor = ColorUtil.baseAccent
            $0.isOn = SettingValues.modalVideosRespectHardwareMuteSwitch
        }
        modalVideoFollowsMuteSwitchSwitch.addTarget(self, action: #selector(SettingsAudio.switchIsChanged(_:)), for: UIControl.Event.valueChanged)
        modalVideoFollowsMuteSwitchCell.textLabel?.text = "Respect mute switch"
        modalVideoFollowsMuteSwitchCell.accessoryView = modalVideoFollowsMuteSwitchSwitch
        modalVideoFollowsMuteSwitchCell.textLabel?.numberOfLines = 0
        modalVideoFollowsMuteSwitchCell.selectionStyle = UITableViewCell.SelectionStyle.none

        muteYTSwitch = UISwitch().then {
            $0.onTintColor = ColorUtil.baseAccent
            $0.isOn = SettingValues.muteYouTube
        }
        muteYTSwitch.addTarget(self, action: #selector(SettingsAudio.switchIsChanged(_:)), for: UIControl.Event.valueChanged)
        muteYTCell.textLabel?.text = "Start YouTube videos muted"
        muteYTCell.accessoryView = muteYTSwitch
        muteYTCell.textLabel?.numberOfLines = 0
        muteYTCell.selectionStyle = UITableViewCell.SelectionStyle.none

        sectionTitles.append("Popup Video Player")
        cells.append([
            muteModalVideoCell,
            modalVideoFollowsMuteSwitchCell,
            muteYTCell,
            ])

        #if DEBUG
        muteInlineVideoSwitch = UISwitch().then {
            $0.onTintColor = ColorUtil.baseAccent
            $0.isOn = SettingValues.muteInlineVideos
        }
        muteInlineVideoSwitch.addTarget(self, action: #selector(SettingsAudio.switchIsChanged(_:)), for: UIControl.Event.valueChanged)
        muteInlineVideoCell.textLabel?.text = "(Debug) Start inline videos muted"
        muteInlineVideoCell.accessoryView = muteInlineVideoSwitch
        muteInlineVideoCell.textLabel?.numberOfLines = 0
        muteInlineVideoCell.selectionStyle = UITableViewCell.SelectionStyle.none

        sectionTitles.append("Inline Video")
        cells.append([muteInlineVideoCell])
        #endif

        refresh()
    }

    func refresh() {
        muteInlineVideoSwitch.isOn = SettingValues.muteInlineVideos
        muteModalVideoSwitch.isOn = SettingValues.muteVideosInModal
        modalVideoFollowsMuteSwitchSwitch.isOn = SettingValues.modalVideosRespectHardwareMuteSwitch

        self.tableView.reloadData()
    }

    override func numberOfSections(in tableView: UITableView) -> Int {
        return cells.count
    }

    override func tableView(_ tableView: UITableView, numberOfRowsInSection section: Int) -> Int {
        return cells[section].count
    }

    override func tableView(_ tableView: UITableView, heightForHeaderInSection section: Int) -> CGFloat {
        return 70
    }

    override func tableView(_ tableView: UITableView, heightForRowAt indexPath: IndexPath) -> CGFloat {
        return 60
    }

    override func tableView(_ tableView: UITableView, cellForRowAt indexPath: IndexPath) -> UITableViewCell {
        let cell = cells[indexPath.section][indexPath.row]
        cell.style()
        return cell
    }

    override func tableView(_ tableView: UITableView, didSelectRowAt indexPath: IndexPath) {
        tableView.deselectRow(at: indexPath, animated: true)
    }

    override func tableView(_ tableView: UITableView, viewForHeaderInSection section: Int) -> UIView? {
        let label: UILabel = UILabel().then {
            $0.textColor = ColorUtil.baseAccent
            $0.font = FontGenerator.boldFontOfSize(size: 20, submission: true)
        }
        let toReturn = label.withPadding(padding: UIEdgeInsets(top: 0, left: 12, bottom: 0, right: 0))
        toReturn.backgroundColor = ColorUtil.theme.backgroundColor
        label.text = sectionTitles[section]

        return toReturn
    }

}

// MARK: - Actions
private extension SettingsAudio {
    @objc func switchIsChanged(_ changed: UISwitch) {
        switch changed {
        case muteInlineVideoSwitch:
            SettingValues.muteInlineVideos = changed.isOn
        case muteModalVideoSwitch:
            SettingValues.muteVideosInModal = changed.isOn
        case modalVideoFollowsMuteSwitchSwitch:
            SettingValues.modalVideosRespectHardwareMuteSwitch = changed.isOn
        case muteYTSwitch:
            SettingValues.muteYouTube = changed.isOn
            UserDefaults.standard.set(changed.isOn, forKey: SettingValues.pref_muteYouTube)
        default:
            break
        }
        UserDefaults.standard.synchronize()
    }
}

private extension UITableViewCell {
    func style() {
<<<<<<< HEAD
        backgroundColor = ColorUtil.theme.backgroundColor
=======
        backgroundColor = ColorUtil.theme.foregroundColor
>>>>>>> abead19a
        textLabel?.textColor = ColorUtil.theme.fontColor
        detailTextLabel?.textColor = ColorUtil.theme.fontColor.withAlphaComponent(0.7)
    }
}<|MERGE_RESOLUTION|>--- conflicted
+++ resolved
@@ -181,11 +181,7 @@
 
 private extension UITableViewCell {
     func style() {
-<<<<<<< HEAD
-        backgroundColor = ColorUtil.theme.backgroundColor
-=======
         backgroundColor = ColorUtil.theme.foregroundColor
->>>>>>> abead19a
         textLabel?.textColor = ColorUtil.theme.fontColor
         detailTextLabel?.textColor = ColorUtil.theme.fontColor.withAlphaComponent(0.7)
     }
