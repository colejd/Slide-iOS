// !$*UTF8*$!
{
	archiveVersion = 1;
	classes = {
	};
	objectVersion = 46;
	objects = {

/* Begin PBXBuildFile section */
		0965260520E168B200EA53BE /* UIView+Extensions.swift in Sources */ = {isa = PBXBuildFile; fileRef = 0965260420E168B200EA53BE /* UIView+Extensions.swift */; };
		0965260720E28FEE00EA53BE /* UIStackView+Extensions.swift in Sources */ = {isa = PBXBuildFile; fileRef = 0965260620E28FEE00EA53BE /* UIStackView+Extensions.swift */; };
		0965260920E2982A00EA53BE /* UIImage+Extensions.swift in Sources */ = {isa = PBXBuildFile; fileRef = 0965260820E2982A00EA53BE /* UIImage+Extensions.swift */; };
		0965260B20E2987800EA53BE /* UISearchBar+Extensions.swift in Sources */ = {isa = PBXBuildFile; fileRef = 0965260A20E2987800EA53BE /* UISearchBar+Extensions.swift */; };
		0965260D20E2989600EA53BE /* UITableView+Extensions.swift in Sources */ = {isa = PBXBuildFile; fileRef = 0965260C20E2989600EA53BE /* UITableView+Extensions.swift */; };
		0965260F20E298BB00EA53BE /* Object+Extensions.swift in Sources */ = {isa = PBXBuildFile; fileRef = 0965260E20E298BB00EA53BE /* Object+Extensions.swift */; };
		0965261120E2AA5400EA53BE /* String+Extensions.swift in Sources */ = {isa = PBXBuildFile; fileRef = 0965261020E2AA5400EA53BE /* String+Extensions.swift */; };
		098B5A4120EFC58300FE201B /* UIApplication+Extensions.swift in Sources */ = {isa = PBXBuildFile; fileRef = 098B5A4020EFC58300FE201B /* UIApplication+Extensions.swift */; };
		098B5A4320EFC5B600FE201B /* UIButton+Extensions.swift in Sources */ = {isa = PBXBuildFile; fileRef = 098B5A4220EFC5B600FE201B /* UIButton+Extensions.swift */; };
		098B5A4520EFC5E800FE201B /* RSubmission+Extensions.swift in Sources */ = {isa = PBXBuildFile; fileRef = 098B5A4420EFC5E800FE201B /* RSubmission+Extensions.swift */; };
		098B5A4720EFC68100FE201B /* UITabBarController+Extensions.swift in Sources */ = {isa = PBXBuildFile; fileRef = 098B5A4620EFC68100FE201B /* UITabBarController+Extensions.swift */; };
		098B5A4920EFC6A200FE201B /* UINavigationController+Extensions.swift in Sources */ = {isa = PBXBuildFile; fileRef = 098B5A4820EFC6A200FE201B /* UINavigationController+Extensions.swift */; };
		098B5A4B20EFC6C000FE201B /* UILabel+Extensions.swift in Sources */ = {isa = PBXBuildFile; fileRef = 098B5A4A20EFC6C000FE201B /* UILabel+Extensions.swift */; };
		098B5A4D20EFC6E200FE201B /* UIViewController+Extensions.swift in Sources */ = {isa = PBXBuildFile; fileRef = 098B5A4C20EFC6E200FE201B /* UIViewController+Extensions.swift */; };
		098FC80F20E52D1A00F819F3 /* CGSize+Extensions.swift in Sources */ = {isa = PBXBuildFile; fileRef = 098FC80E20E52D1A00F819F3 /* CGSize+Extensions.swift */; };
		2097F94228BB31C58ECC96F9 /* Pods_Slide_for_RedditUITests.framework in Frameworks */ = {isa = PBXBuildFile; fileRef = C29CF7355B69CCB84BE2FD6B /* Pods_Slide_for_RedditUITests.framework */; };
		22FE497D2AAA9FDCC43D8B39 /* Pods_Slide_for_RedditTests.framework in Frameworks */ = {isa = PBXBuildFile; fileRef = CE1DDF77D2F040B83CE26E0F /* Pods_Slide_for_RedditTests.framework */; };
		B776B17D5CA92860424F37C0 /* ModQueueContributionLoader.swift in Sources */ = {isa = PBXBuildFile; fileRef = B776BA7C2B7217C3875F3BEC /* ModQueueContributionLoader.swift */; };
		B776B1DF80711B443ED76B61 /* SettingsPro.swift in Sources */ = {isa = PBXBuildFile; fileRef = B776B2AEE4A2438F5803329C /* SettingsPro.swift */; };
		B776B1E23F4DEC18069F1579 /* MediaViewController.swift in Sources */ = {isa = PBXBuildFile; fileRef = B776BC65995FE8D1EE75E2AB /* MediaViewController.swift */; };
		B776B2D12CF5BF9AC64427BA /* AutoCache.swift in Sources */ = {isa = PBXBuildFile; fileRef = B776BFA91C6E10E78077FCE0 /* AutoCache.swift */; };
		B776B41AF52E177BCE0241F3 /* Filter.swift in Sources */ = {isa = PBXBuildFile; fileRef = B776BF86D3E6B5AC2EEEDE63 /* Filter.swift */; };
		B776B496CD1CCCF42B176B00 /* YTPlayer.html in Resources */ = {isa = PBXBuildFile; fileRef = B776BD038659E2DE04B541FA /* YTPlayer.html */; };
		B776B4F018104C3E2A89B878 /* SettingsBackup.swift in Sources */ = {isa = PBXBuildFile; fileRef = B776BBAC46362B38981E24E0 /* SettingsBackup.swift */; };
		B776B5282EE4DA559E97F9B3 /* ModerationViewController.swift in Sources */ = {isa = PBXBuildFile; fileRef = B776BECBFCB8F58AC234156A /* ModerationViewController.swift */; };
		B776B69E386227A51C8E10DF /* MediaTableViewController.swift in Sources */ = {isa = PBXBuildFile; fileRef = B776B6C1FAE60A1FD45C11A0 /* MediaTableViewController.swift */; };
		B776B6AC686D43299A5C8384 /* Main.storyboard in Resources */ = {isa = PBXBuildFile; fileRef = B776B793D6901741B17CAD65 /* Main.storyboard */; };
		B776B87EDB6E25D8D1B2D4B5 /* CustomAlbum.swift in Sources */ = {isa = PBXBuildFile; fileRef = B776BF3F4BCDE57E4274764F /* CustomAlbum.swift */; };
		B776B919A0E908BFAB060DE7 /* ToolbarTextView.swift in Sources */ = {isa = PBXBuildFile; fileRef = B776BA78CCE4C75BD7FC5DA3 /* ToolbarTextView.swift */; };
		B776BA8D503319846E83C4A4 /* VideoDisplayer.swift in Sources */ = {isa = PBXBuildFile; fileRef = B776B4EE978D7F23FF4C74BE /* VideoDisplayer.swift */; };
		B776BAD2D3F58C29030A4230 /* SFHideSafariViewController.swift in Sources */ = {isa = PBXBuildFile; fileRef = B776B89DC40DC7FB5ECB6C4A /* SFHideSafariViewController.swift */; };
		B776BB2D5B79A707C1A41B8C /* LiveThreadUpdate.swift in Sources */ = {isa = PBXBuildFile; fileRef = B776B2E54F7438959A76E42E /* LiveThreadUpdate.swift */; };
		B776BB46CB68FCCCA9E843A9 /* CacheSettings.swift in Sources */ = {isa = PBXBuildFile; fileRef = B776B64AFABC174BF4DEE478 /* CacheSettings.swift */; };
		B776BB7F8D38650384698FD1 /* LiveThreadViewController.swift in Sources */ = {isa = PBXBuildFile; fileRef = B776B6360A2BA2ABC0297545 /* LiveThreadViewController.swift */; };
		B776BC55CA329427879F17B4 /* ModMailContributionLoader.swift in Sources */ = {isa = PBXBuildFile; fileRef = B776B9FD1DF77B11274D680F /* ModMailContributionLoader.swift */; };
		B776BD2C5BBC647BF29E06F8 /* CustomAnimateUITableView.swift in Sources */ = {isa = PBXBuildFile; fileRef = B776B5502C1178D6A0F51B6A /* CustomAnimateUITableView.swift */; };
		B776BD48651556FF298BF3EB /* TableDisplayView.swift in Sources */ = {isa = PBXBuildFile; fileRef = B776BDC00CB0E0C8961A71A3 /* TableDisplayView.swift */; };
		B776BF494A7A822D5DB4B5BC /* ColorMuxPagingViewController.swift in Sources */ = {isa = PBXBuildFile; fileRef = B776B21CFB79FA354C296037 /* ColorMuxPagingViewController.swift */; };
		BE0E8BC01E26E91E004B56B1 /* BouncyViewControllerAnimator.swift in Sources */ = {isa = PBXBuildFile; fileRef = BE0E8BBF1E26E91E004B56B1 /* BouncyViewControllerAnimator.swift */; };
		BE0EF7C41F43C9520058D572 /* Spoilers.swift in Sources */ = {isa = PBXBuildFile; fileRef = BE0EF7C31F43C9510058D572 /* Spoilers.swift */; };
<<<<<<< HEAD
		BE1CD01320F43E51007746B6 /* TextDisplayStackView.swift in Sources */ = {isa = PBXBuildFile; fileRef = BE1CD01220F43E51007746B6 /* TextDisplayStackView.swift */; };
		BE1CD01720F586E9007746B6 /* CodeDisplayView.swift in Sources */ = {isa = PBXBuildFile; fileRef = BE1CD01620F586E9007746B6 /* CodeDisplayView.swift */; };
		BE1CD01920F599C7007746B6 /* TextStackEstimator.swift in Sources */ = {isa = PBXBuildFile; fileRef = BE1CD01820F599C7007746B6 /* TextStackEstimator.swift */; };
=======
		BE1CD01520F51C37007746B6 /* RemovalReasons.swift in Sources */ = {isa = PBXBuildFile; fileRef = BE1CD01420F51C37007746B6 /* RemovalReasons.swift */; };
>>>>>>> d62f7894
		BE1DA3961E26AD5700EC0A04 /* SearchViewController.swift in Sources */ = {isa = PBXBuildFile; fileRef = BE1DA3951E26AD5700EC0A04 /* SearchViewController.swift */; };
		BE1DA3981E26ADEA00EC0A04 /* SearchContributionLoader.swift in Sources */ = {isa = PBXBuildFile; fileRef = BE1DA3971E26ADEA00EC0A04 /* SearchContributionLoader.swift */; };
		BE1DA39C1E26E86800EC0A04 /* OverlayTransitioningDelegate.swift in Sources */ = {isa = PBXBuildFile; fileRef = BE1DA39B1E26E86800EC0A04 /* OverlayTransitioningDelegate.swift */; };
		BE1DA39E1E26E89800EC0A04 /* OverlayPresentationController.swift in Sources */ = {isa = PBXBuildFile; fileRef = BE1DA39D1E26E89800EC0A04 /* OverlayPresentationController.swift */; };
		BE2B89F31E2450D70053D493 /* ColorPicker.swift in Sources */ = {isa = PBXBuildFile; fileRef = BE2B89F21E2450D70053D493 /* ColorPicker.swift */; };
		BE2B89F61E246CA60053D493 /* GMColor.swift in Sources */ = {isa = PBXBuildFile; fileRef = BE2B89F41E246CA60053D493 /* GMColor.swift */; };
		BE2B89F71E246CA60053D493 /* GMPalette.swift in Sources */ = {isa = PBXBuildFile; fileRef = BE2B89F51E246CA60053D493 /* GMPalette.swift */; };
		BE2B89FB1E253D610053D493 /* ReplyViewController.swift in Sources */ = {isa = PBXBuildFile; fileRef = BE2B89FA1E253D610053D493 /* ReplyViewController.swift */; };
		BE2B8A071E25D9CD0053D493 /* Pods_Slide_for_Reddit.framework in Frameworks */ = {isa = PBXBuildFile; fileRef = E10B0B547111FDC79C24DA78 /* Pods_Slide_for_Reddit.framework */; };
		BE2B8A091E25EEDF0053D493 /* SettingsViewController.swift in Sources */ = {isa = PBXBuildFile; fileRef = BE2B8A081E25EEDF0053D493 /* SettingsViewController.swift */; };
		BE2B8A0B1E2602CD0053D493 /* SubredditReorderViewController.swift in Sources */ = {isa = PBXBuildFile; fileRef = BE2B8A0A1E2602CA0053D493 /* SubredditReorderViewController.swift */; };
		BE2DEAAE1E2682A800FBF0B5 /* SettingsGeneral.swift in Sources */ = {isa = PBXBuildFile; fileRef = BE2DEAAD1E2682A800FBF0B5 /* SettingsGeneral.swift */; };
		BE2DEAB21E26916700FBF0B5 /* SubSidebarViewController.swift in Sources */ = {isa = PBXBuildFile; fileRef = BE2DEAB11E26916700FBF0B5 /* SubSidebarViewController.swift */; };
		BE2DEAB41E2693C100FBF0B5 /* SubredditHeaderView.swift in Sources */ = {isa = PBXBuildFile; fileRef = BE2DEAB31E2693C100FBF0B5 /* SubredditHeaderView.swift */; };
		BE2F3F4C1EF62021003C1B28 /* SettingsLayout.swift in Sources */ = {isa = PBXBuildFile; fileRef = BE2F3F4B1EF62020003C1B28 /* SettingsLayout.swift */; };
		BE2F3F581EF886D9003C1B28 /* Reachability.swift in Sources */ = {isa = PBXBuildFile; fileRef = BE2F3F571EF886D9003C1B28 /* Reachability.swift */; };
		BE2F3F5A1EF8DD3D003C1B28 /* SettingsData.swift in Sources */ = {isa = PBXBuildFile; fileRef = BE2F3F591EF8DD3D003C1B28 /* SettingsData.swift */; };
		BE2F3F5D1EF96877003C1B28 /* SettingsContent.swift in Sources */ = {isa = PBXBuildFile; fileRef = BE2F3F5C1EF96877003C1B28 /* SettingsContent.swift */; };
		BE35216A1E3D22B000C30B8D /* Roboto-Bold.ttf in Resources */ = {isa = PBXBuildFile; fileRef = BE3521651E3D22B000C30B8D /* Roboto-Bold.ttf */; };
		BE35216B1E3D22B000C30B8D /* Roboto-Light.ttf in Resources */ = {isa = PBXBuildFile; fileRef = BE3521661E3D22B000C30B8D /* Roboto-Light.ttf */; };
		BE35216C1E3D22B000C30B8D /* Roboto-Medium.ttf in Resources */ = {isa = PBXBuildFile; fileRef = BE3521671E3D22B000C30B8D /* Roboto-Medium.ttf */; };
		BE35216D1E3D22B000C30B8D /* RobotoCondensed-Bold.ttf in Resources */ = {isa = PBXBuildFile; fileRef = BE3521681E3D22B000C30B8D /* RobotoCondensed-Bold.ttf */; };
		BE35216E1E3D22B000C30B8D /* RobotoCondensed-Regular.ttf in Resources */ = {isa = PBXBuildFile; fileRef = BE3521691E3D22B000C30B8D /* RobotoCondensed-Regular.ttf */; };
		BE3521701E3D238400C30B8D /* FontGenerator.swift in Sources */ = {isa = PBXBuildFile; fileRef = BE35216F1E3D238400C30B8D /* FontGenerator.swift */; };
		BE3521771E3D2E3300C30B8D /* Roboto-BoldItalic.ttf in Resources */ = {isa = PBXBuildFile; fileRef = BE3521711E3D2BFF00C30B8D /* Roboto-BoldItalic.ttf */; };
		BE3521781E3D2E3600C30B8D /* Roboto-Italic.ttf in Resources */ = {isa = PBXBuildFile; fileRef = BE3521721E3D2BFF00C30B8D /* Roboto-Italic.ttf */; };
		BE3521791E3D2E3900C30B8D /* Roboto-LightItalic.ttf in Resources */ = {isa = PBXBuildFile; fileRef = BE3521731E3D2BFF00C30B8D /* Roboto-LightItalic.ttf */; };
		BE35217A1E3D2E3B00C30B8D /* Roboto-MediumItalic.ttf in Resources */ = {isa = PBXBuildFile; fileRef = BE3521741E3D2BFF00C30B8D /* Roboto-MediumItalic.ttf */; };
		BE35217B1E3D2E3D00C30B8D /* RobotoCondensed-BoldItalic.ttf in Resources */ = {isa = PBXBuildFile; fileRef = BE3521751E3D2BFF00C30B8D /* RobotoCondensed-BoldItalic.ttf */; };
		BE35217C1E3D2E4000C30B8D /* RobotoCondensed-Italic.ttf in Resources */ = {isa = PBXBuildFile; fileRef = BE3521761E3D2BFF00C30B8D /* RobotoCondensed-Italic.ttf */; };
		BE35217E1E3D325A00C30B8D /* SettingsFont.swift in Sources */ = {isa = PBXBuildFile; fileRef = BE35217D1E3D325A00C30B8D /* SettingsFont.swift */; };
		BE3521801E3D3BDD00C30B8D /* LinkParser.swift in Sources */ = {isa = PBXBuildFile; fileRef = BE35217F1E3D3BDD00C30B8D /* LinkParser.swift */; };
		BE36886220E5709300987320 /* FullLinkCellView.swift in Sources */ = {isa = PBXBuildFile; fileRef = BE36886120E5709300987320 /* FullLinkCellView.swift */; };
		BE3E5C0C1E160D7000749C0C /* ColorUtil.swift in Sources */ = {isa = PBXBuildFile; fileRef = BE3E5C0B1E160D7000749C0C /* ColorUtil.swift */; };
		BE3E5C131E16BA2200749C0C /* AlbumData.swift in Sources */ = {isa = PBXBuildFile; fileRef = BE3E5C101E16BA2200749C0C /* AlbumData.swift */; };
		BE3E5C141E16BA2200749C0C /* Images.swift in Sources */ = {isa = PBXBuildFile; fileRef = BE3E5C111E16BA2200749C0C /* Images.swift */; };
		BE3E5C151E16BA2200749C0C /* AlbumJSONBase.swift in Sources */ = {isa = PBXBuildFile; fileRef = BE3E5C121E16BA2200749C0C /* AlbumJSONBase.swift */; };
		BE3E5C171E16BC1A00749C0C /* String+util.swift in Sources */ = {isa = PBXBuildFile; fileRef = BE3E5C161E16BC1A00749C0C /* String+util.swift */; };
		BE3E5C191E16BC3900749C0C /* StringHTML+util.swift in Sources */ = {isa = PBXBuildFile; fileRef = BE3E5C181E16BC3900749C0C /* StringHTML+util.swift */; };
		BE3E5C1D1E177B2C00749C0C /* CommentViewController.swift in Sources */ = {isa = PBXBuildFile; fileRef = BE3E5C1C1E177B2C00749C0C /* CommentViewController.swift */; };
		BE3E5C211E18227500749C0C /* CommentDepthCell.swift in Sources */ = {isa = PBXBuildFile; fileRef = BE3E5C201E18227500749C0C /* CommentDepthCell.swift */; };
		BE42B6F320CE01BD00607A54 /* IAPHandler.swift in Sources */ = {isa = PBXBuildFile; fileRef = BE42B6F220CE01BD00607A54 /* IAPHandler.swift */; };
		BE44B5841FFAC5FE00D3F6D5 /* BottomSheetController.swift in Sources */ = {isa = PBXBuildFile; fileRef = BE44B5831FFAC5FE00D3F6D5 /* BottomSheetController.swift */; };
		BE44B5881FFAC66100D3F6D5 /* BSCell.xib in Resources */ = {isa = PBXBuildFile; fileRef = BE44B5861FFAC66100D3F6D5 /* BSCell.xib */; };
		BE50892A1E3D65610026EAE1 /* InboxListingViewController.swift in Sources */ = {isa = PBXBuildFile; fileRef = BE5089291E3D65600026EAE1 /* InboxListingViewController.swift */; };
		BE51BE6520C7386A00DFFD8B /* StoreKit.framework in Frameworks */ = {isa = PBXBuildFile; fileRef = BE51BE6420C7386A00DFFD8B /* StoreKit.framework */; };
		BE5466271FB93F46007ADD22 /* PlaceholderViewController.swift in Sources */ = {isa = PBXBuildFile; fileRef = BE5466261FB93F46007ADD22 /* PlaceholderViewController.swift */; };
		BE5E53751E1DAEB7004FE226 /* RedditLink.swift in Sources */ = {isa = PBXBuildFile; fileRef = BE5E53741E1DAEB7004FE226 /* RedditLink.swift */; };
		BE6EA6C31E1C1DCE00E9E709 /* GfyItem.swift in Sources */ = {isa = PBXBuildFile; fileRef = BE6EA6C11E1C1DCE00E9E709 /* GfyItem.swift */; };
		BE6EA6C41E1C1DCE00E9E709 /* GfycatJSONBase.swift in Sources */ = {isa = PBXBuildFile; fileRef = BE6EA6C21E1C1DCE00E9E709 /* GfycatJSONBase.swift */; };
		BE6EA6CA1E1C1E9400E9E709 /* Files.swift in Sources */ = {isa = PBXBuildFile; fileRef = BE6EA6C61E1C1E9400E9E709 /* Files.swift */; };
		BE6EA6CB1E1C1E9400E9E709 /* StreamableJSONBase.swift in Sources */ = {isa = PBXBuildFile; fileRef = BE6EA6C71E1C1E9400E9E709 /* StreamableJSONBase.swift */; };
		BE6EA6CC1E1C1E9400E9E709 /* StremableMp4Mobile.swift in Sources */ = {isa = PBXBuildFile; fileRef = BE6EA6C81E1C1E9400E9E709 /* StremableMp4Mobile.swift */; };
		BE6EA6CD1E1C1E9400E9E709 /* StremableMp4.swift in Sources */ = {isa = PBXBuildFile; fileRef = BE6EA6C91E1C1E9400E9E709 /* StremableMp4.swift */; };
		BE6EA6D51E1C1FC700E9E709 /* Channel.swift in Sources */ = {isa = PBXBuildFile; fileRef = BE6EA6CF1E1C1FC700E9E709 /* Channel.swift */; };
		BE6EA6D61E1C1FC700E9E709 /* Formats.swift in Sources */ = {isa = PBXBuildFile; fileRef = BE6EA6D01E1C1FC700E9E709 /* Formats.swift */; };
		BE6EA6D71E1C1FC700E9E709 /* VidMeJSONBase.swift in Sources */ = {isa = PBXBuildFile; fileRef = BE6EA6D11E1C1FC700E9E709 /* VidMeJSONBase.swift */; };
		BE6EA6D81E1C1FC700E9E709 /* Progress.swift in Sources */ = {isa = PBXBuildFile; fileRef = BE6EA6D21E1C1FC700E9E709 /* Progress.swift */; };
		BE6EA6D91E1C1FC700E9E709 /* Video.swift in Sources */ = {isa = PBXBuildFile; fileRef = BE6EA6D31E1C1FC700E9E709 /* Video.swift */; };
		BE6EA6DA1E1C1FC700E9E709 /* Watchers.swift in Sources */ = {isa = PBXBuildFile; fileRef = BE6EA6D41E1C1FC700E9E709 /* Watchers.swift */; };
		BE6EA6DD1E1C211200E9E709 /* GfycatCheck.swift in Sources */ = {isa = PBXBuildFile; fileRef = BE6EA6DC1E1C211200E9E709 /* GfycatCheck.swift */; };
		BE6EA6E01E1C228100E9E709 /* GfycatTranscoded.swift in Sources */ = {isa = PBXBuildFile; fileRef = BE6EA6DF1E1C228100E9E709 /* GfycatTranscoded.swift */; };
		BE6EA6E21E1DA1A300E9E709 /* ContributionLoader.swift in Sources */ = {isa = PBXBuildFile; fileRef = BE6EA6E11E1DA1A300E9E709 /* ContributionLoader.swift */; };
		BE6EA6E41E1DA24700E9E709 /* ContentListingViewController.swift in Sources */ = {isa = PBXBuildFile; fileRef = BE6EA6E31E1DA24700E9E709 /* ContentListingViewController.swift */; };
		BE6EA6E61E1DA5CE00E9E709 /* ProfileContributionLoader.swift in Sources */ = {isa = PBXBuildFile; fileRef = BE6EA6E51E1DA5CE00E9E709 /* ProfileContributionLoader.swift */; };
		BE6EA6E81E1DA86100E9E709 /* ProfileViewController.swift in Sources */ = {isa = PBXBuildFile; fileRef = BE6EA6E71E1DA86100E9E709 /* ProfileViewController.swift */; };
		BE7360A11FB9089B00CA32AD /* TapBehindModalViewController.swift in Sources */ = {isa = PBXBuildFile; fileRef = BE7360A01FB9089B00CA32AD /* TapBehindModalViewController.swift */; };
		BE7439E91E201AEE008BB63B /* Subscriptions.swift in Sources */ = {isa = PBXBuildFile; fileRef = BE7439E81E201AEE008BB63B /* Subscriptions.swift */; };
		BE7439EB1E201BB0008BB63B /* NavigationSidebarViewController.swift in Sources */ = {isa = PBXBuildFile; fileRef = BE7439EA1E201BB0008BB63B /* NavigationSidebarViewController.swift */; };
		BE7439ED1E201C22008BB63B /* SubredditCellView.swift in Sources */ = {isa = PBXBuildFile; fileRef = BE7439EC1E201C22008BB63B /* SubredditCellView.swift */; };
		BE7439F11E203D05008BB63B /* NavigationHeaderView.swift in Sources */ = {isa = PBXBuildFile; fileRef = BE7439F01E203D05008BB63B /* NavigationHeaderView.swift */; };
		BE7439F31E20C9BE008BB63B /* CommentCellView.swift in Sources */ = {isa = PBXBuildFile; fileRef = BE7439F21E20C9BD008BB63B /* CommentCellView.swift */; };
		BE7439F51E2162A8008BB63B /* AccountController.swift in Sources */ = {isa = PBXBuildFile; fileRef = BE7439F41E2162A8008BB63B /* AccountController.swift */; };
		BE7439F91E21A59C008BB63B /* ActionStates.swift in Sources */ = {isa = PBXBuildFile; fileRef = BE7439F81E21A59C008BB63B /* ActionStates.swift */; };
		BE77470820367D98006C72E8 /* Credits.plist in Resources */ = {isa = PBXBuildFile; fileRef = BE77470720367D98006C72E8 /* Credits.plist */; };
		BE780B5E1E32B41300DAA1EB /* SubredditThemeViewController.swift in Sources */ = {isa = PBXBuildFile; fileRef = BE780B5D1E32B41300DAA1EB /* SubredditThemeViewController.swift */; };
		BE780B601E32CA8F00DAA1EB /* RelatedContributionLoader.swift in Sources */ = {isa = PBXBuildFile; fileRef = BE780B5F1E32CA8F00DAA1EB /* RelatedContributionLoader.swift */; };
		BE780B621E32CB9600DAA1EB /* RelatedViewController.swift in Sources */ = {isa = PBXBuildFile; fileRef = BE780B611E32CB9600DAA1EB /* RelatedViewController.swift */; };
		BE780B641E3405F300DAA1EB /* SettingsTheme.swift in Sources */ = {isa = PBXBuildFile; fileRef = BE780B631E3405F300DAA1EB /* SettingsTheme.swift */; };
		BE780B691E3527DA00DAA1EB /* Drafts.swift in Sources */ = {isa = PBXBuildFile; fileRef = BE780B681E3527D900DAA1EB /* Drafts.swift */; };
		BE7AF5761F3529E00003B24B /* ShadowboxLinkViewController.swift in Sources */ = {isa = PBXBuildFile; fileRef = BE7AF5751F3529E00003B24B /* ShadowboxLinkViewController.swift */; };
		BE7AF5781F363A7C0003B24B /* ShadowboxViewController.swift in Sources */ = {isa = PBXBuildFile; fileRef = BE7AF5771F363A7C0003B24B /* ShadowboxViewController.swift */; };
		BE7AF57A1F3655F50003B24B /* SwipeDownModalVC.swift in Sources */ = {isa = PBXBuildFile; fileRef = BE7AF5791F3655F50003B24B /* SwipeDownModalVC.swift */; };
		BE7BFB421F128F9B009CA2E1 /* Sidebar.swift in Sources */ = {isa = PBXBuildFile; fileRef = BE7BFB411F128F9B009CA2E1 /* Sidebar.swift */; };
		BE7BFB481F1997BA009CA2E1 /* MapKit.framework in Frameworks */ = {isa = PBXBuildFile; fileRef = BE7BFB471F1997BA009CA2E1 /* MapKit.framework */; };
		BE8592C21E0EE72800836C1D /* reddift_config.json in Resources */ = {isa = PBXBuildFile; fileRef = BE8592C11E0EE72800836C1D /* reddift_config.json */; };
		BE86300F1E2E6A54004F0E1F /* PostFilter.swift in Sources */ = {isa = PBXBuildFile; fileRef = BE86300E1E2E6A54004F0E1F /* PostFilter.swift */; };
		BE8630111E2EDFB2004F0E1F /* FiltersViewController.swift in Sources */ = {isa = PBXBuildFile; fileRef = BE8630101E2EDFB2004F0E1F /* FiltersViewController.swift */; };
		BE872E8320D9BA2500E08364 /* SettingsWelcome.swift in Sources */ = {isa = PBXBuildFile; fileRef = BE872E8220D9BA2500E08364 /* SettingsWelcome.swift */; };
		BE8C29211EDE8001004D7514 /* MarginedTableViewCell.swift in Sources */ = {isa = PBXBuildFile; fileRef = BE8C29201EDE8001004D7514 /* MarginedTableViewCell.swift */; };
		BE8FCA081E0C46090063B8EF /* AppDelegate.swift in Sources */ = {isa = PBXBuildFile; fileRef = BE8FCA071E0C46090063B8EF /* AppDelegate.swift */; };
		BE8FCA0A1E0C46090063B8EF /* SingleSubredditViewController.swift in Sources */ = {isa = PBXBuildFile; fileRef = BE8FCA091E0C46090063B8EF /* SingleSubredditViewController.swift */; };
		BE8FCA0F1E0C46090063B8EF /* Assets.xcassets in Resources */ = {isa = PBXBuildFile; fileRef = BE8FCA0E1E0C46090063B8EF /* Assets.xcassets */; };
		BE8FCA121E0C46090063B8EF /* LaunchScreen.storyboard in Resources */ = {isa = PBXBuildFile; fileRef = BE8FCA101E0C46090063B8EF /* LaunchScreen.storyboard */; };
		BE8FCA1D1E0C46090063B8EF /* Slide_for_RedditTests.swift in Sources */ = {isa = PBXBuildFile; fileRef = BE8FCA1C1E0C46090063B8EF /* Slide_for_RedditTests.swift */; };
		BE8FCA281E0C46090063B8EF /* Slide_for_RedditUITests.swift in Sources */ = {isa = PBXBuildFile; fileRef = BE8FCA271E0C46090063B8EF /* Slide_for_RedditUITests.swift */; };
		BE9428EA20C46B5600E1A33A /* PostActions.swift in Sources */ = {isa = PBXBuildFile; fileRef = BE9428E920C46B5600E1A33A /* PostActions.swift */; };
		BE9455FC1F32A4C70097EEF0 /* MediaDisplayViewController.swift in Sources */ = {isa = PBXBuildFile; fileRef = BE9455FB1F32A4C70097EEF0 /* MediaDisplayViewController.swift */; };
		BE9455FE1F32B5220097EEF0 /* SingleContentViewController.swift in Sources */ = {isa = PBXBuildFile; fileRef = BE9455FD1F32B5220097EEF0 /* SingleContentViewController.swift */; };
		BE9456001F32DD310097EEF0 /* AlbumViewController.swift in Sources */ = {isa = PBXBuildFile; fileRef = BE9455FF1F32DD310097EEF0 /* AlbumViewController.swift */; };
		BE9456021F3375460097EEF0 /* LeftTransition.swift in Sources */ = {isa = PBXBuildFile; fileRef = BE9456011F3375460097EEF0 /* LeftTransition.swift */; };
		BE9456041F34B4B40097EEF0 /* AVControlsPlayer.swift in Sources */ = {isa = PBXBuildFile; fileRef = BE9456031F34B4B40097EEF0 /* AVControlsPlayer.swift */; };
		BE97422C1F00116D00BF48E0 /* BannerLinkCellView.swift in Sources */ = {isa = PBXBuildFile; fileRef = BE97422B1F00116D00BF48E0 /* BannerLinkCellView.swift */; };
		BE97422E1F0011BE00BF48E0 /* ThumbnailLinkCellView.swift in Sources */ = {isa = PBXBuildFile; fileRef = BE97422D1F0011BE00BF48E0 /* ThumbnailLinkCellView.swift */; };
		BE9742301F0011E500BF48E0 /* TextLinkCellView.swift in Sources */ = {isa = PBXBuildFile; fileRef = BE97422F1F0011E500BF48E0 /* TextLinkCellView.swift */; };
		BE9742381F0409BA00BF48E0 /* SettingsComments.swift in Sources */ = {isa = PBXBuildFile; fileRef = BE9742371F0409BA00BF48E0 /* SettingsComments.swift */; };
		BE981D351E31855500BD3846 /* OpenInChrome.swift in Sources */ = {isa = PBXBuildFile; fileRef = BE981D341E31855500BD3846 /* OpenInChrome.swift */; };
		BEB2B2351E35D25100BF761C /* InboxContributionLoader.swift in Sources */ = {isa = PBXBuildFile; fileRef = BEB2B2341E35D25100BF761C /* InboxContributionLoader.swift */; };
		BEB2B2371E35D48000BF761C /* InboxViewController.swift in Sources */ = {isa = PBXBuildFile; fileRef = BEB2B2361E35D48000BF761C /* InboxViewController.swift */; };
		BEB2B2391E35D64F00BF761C /* MessageCellView.swift in Sources */ = {isa = PBXBuildFile; fileRef = BEB2B2381E35D64F00BF761C /* MessageCellView.swift */; };
		BEBF45C81E230CC900764BB8 /* History.swift in Sources */ = {isa = PBXBuildFile; fileRef = BEBF45C71E230CC900764BB8 /* History.swift */; };
		BEBF45DB1E23383D00764BB8 /* seen.plist in Resources */ = {isa = PBXBuildFile; fileRef = BEBF45DA1E23383D00764BB8 /* seen.plist */; };
		BEBF45DD1E23384500764BB8 /* comments.plist in Resources */ = {isa = PBXBuildFile; fileRef = BEBF45DC1E23384500764BB8 /* comments.plist */; };
		BEBF45E11E23EED800764BB8 /* SettingValues.swift in Sources */ = {isa = PBXBuildFile; fileRef = BEBF45E01E23EED800764BB8 /* SettingValues.swift */; };
		BEC494281E307D57006618F3 /* GalleryTableViewController.swift in Sources */ = {isa = PBXBuildFile; fileRef = BEC494271E307D57006618F3 /* GalleryTableViewController.swift */; };
		BEC4942A1E307DDA006618F3 /* GalleryCellView.swift in Sources */ = {isa = PBXBuildFile; fileRef = BEC494291E307DDA006618F3 /* GalleryCellView.swift */; };
		BECF52442012AF7A00A310F9 /* VCPresenter.swift in Sources */ = {isa = PBXBuildFile; fileRef = BECF52432012AF7A00A310F9 /* VCPresenter.swift */; };
		BECF52472012B8E700A310F9 /* YTPlayerView.m in Sources */ = {isa = PBXBuildFile; fileRef = BECF52462012B8E700A310F9 /* YTPlayerView.m */; };
		BED76E651E3A9576008E7717 /* RealmDataWrappers.swift in Sources */ = {isa = PBXBuildFile; fileRef = BED76E641E3A9576008E7717 /* RealmDataWrappers.swift */; };
		BED7B6BA1F2258E700E31A82 /* CachedTitle.swift in Sources */ = {isa = PBXBuildFile; fileRef = BED7B6B91F2258E700E31A82 /* CachedTitle.swift */; };
		BEDDA9911E19AB5D003CD6C3 /* WebsiteViewController.swift in Sources */ = {isa = PBXBuildFile; fileRef = BEDDA9901E19AB5D003CD6C3 /* WebsiteViewController.swift */; };
		BEDDA9931E19AEF2003CD6C3 /* AdDictionary.swift in Sources */ = {isa = PBXBuildFile; fileRef = BEDDA9921E19AEF2003CD6C3 /* AdDictionary.swift */; };
		BEE10FC61F25078F00A72CE5 /* PagingCommentViewController.swift in Sources */ = {isa = PBXBuildFile; fileRef = BEE10FC51F25078F00A72CE5 /* PagingCommentViewController.swift */; };
		BEE206F61F1CF7D3008BB5F1 /* SettingsLinkHandling.swift in Sources */ = {isa = PBXBuildFile; fileRef = BEE206F51F1CF7D3008BB5F1 /* SettingsLinkHandling.swift */; };
		BEE206F81F1CFC96008BB5F1 /* SettingsHistory.swift in Sources */ = {isa = PBXBuildFile; fileRef = BEE206F71F1CFC96008BB5F1 /* SettingsHistory.swift */; };
		BEE206FA1F1DE286008BB5F1 /* WrappingFlowLayout.swift in Sources */ = {isa = PBXBuildFile; fileRef = BEE206F91F1DE286008BB5F1 /* WrappingFlowLayout.swift */; };
		BEE5BF621E119A9000E3C9AE /* MainViewController.swift in Sources */ = {isa = PBXBuildFile; fileRef = BEE5BF611E119A9000E3C9AE /* MainViewController.swift */; };
		BEE5BF641E11A15500E3C9AE /* LinkCellView.swift in Sources */ = {isa = PBXBuildFile; fileRef = BEE5BF631E11A15500E3C9AE /* LinkCellView.swift */; };
		BEE5BF6C1E12C92F00E3C9AE /* DateFormatter+util.swift in Sources */ = {isa = PBXBuildFile; fileRef = BEE5BF6B1E12C92F00E3C9AE /* DateFormatter+util.swift */; };
		BEE5BF841E14836E00E3C9AE /* MediaVCDelegate.swift in Sources */ = {isa = PBXBuildFile; fileRef = BEE5BF831E14836E00E3C9AE /* MediaVCDelegate.swift */; };
		BEEA03CD20E1B53E007A8928 /* HapticUtility.swift in Sources */ = {isa = PBXBuildFile; fileRef = BEEA03CC20E1B53E007A8928 /* HapticUtility.swift */; };
		BEEA03CF20E2A411007A8928 /* BannerUtil.swift in Sources */ = {isa = PBXBuildFile; fileRef = BEEA03CE20E2A411007A8928 /* BannerUtil.swift */; };
		BEEA03D120E2C8DC007A8928 /* LinkCellImageCache.swift in Sources */ = {isa = PBXBuildFile; fileRef = BEEA03D020E2C8DC007A8928 /* LinkCellImageCache.swift */; };
		BEF3ACE21E15C101005848B6 /* ContentType.swift in Sources */ = {isa = PBXBuildFile; fileRef = BEF3ACE11E15C101005848B6 /* ContentType.swift */; };
		BEF6F5361E19B4A2002B03B6 /* adsources.txt in Resources */ = {isa = PBXBuildFile; fileRef = BEF6F5351E19B4A2002B03B6 /* adsources.txt */; };
		BEF7483220DD894100B6236B /* SettingsGestures.swift in Sources */ = {isa = PBXBuildFile; fileRef = BEF7483120DD894100B6236B /* SettingsGestures.swift */; };
/* End PBXBuildFile section */

/* Begin PBXContainerItemProxy section */
		BE8FCA191E0C46090063B8EF /* PBXContainerItemProxy */ = {
			isa = PBXContainerItemProxy;
			containerPortal = BE8FC9FC1E0C46090063B8EF /* Project object */;
			proxyType = 1;
			remoteGlobalIDString = BE8FCA031E0C46090063B8EF;
			remoteInfo = "Slide for Reddit";
		};
		BE8FCA241E0C46090063B8EF /* PBXContainerItemProxy */ = {
			isa = PBXContainerItemProxy;
			containerPortal = BE8FC9FC1E0C46090063B8EF /* Project object */;
			proxyType = 1;
			remoteGlobalIDString = BE8FCA031E0C46090063B8EF;
			remoteInfo = "Slide for Reddit";
		};
/* End PBXContainerItemProxy section */

/* Begin PBXCopyFilesBuildPhase section */
		BE0EF7D71F43F9C40058D572 /* Embed App Extensions */ = {
			isa = PBXCopyFilesBuildPhase;
			buildActionMask = 2147483647;
			dstPath = "";
			dstSubfolderSpec = 13;
			files = (
			);
			name = "Embed App Extensions";
			runOnlyForDeploymentPostprocessing = 0;
		};
		BE2B8A061E25BD220053D493 /* Embed Frameworks */ = {
			isa = PBXCopyFilesBuildPhase;
			buildActionMask = 2147483647;
			dstPath = "";
			dstSubfolderSpec = 10;
			files = (
			);
			name = "Embed Frameworks";
			runOnlyForDeploymentPostprocessing = 0;
		};
/* End PBXCopyFilesBuildPhase section */

/* Begin PBXFileReference section */
		0965260420E168B200EA53BE /* UIView+Extensions.swift */ = {isa = PBXFileReference; lastKnownFileType = sourcecode.swift; path = "UIView+Extensions.swift"; sourceTree = "<group>"; };
		0965260620E28FEE00EA53BE /* UIStackView+Extensions.swift */ = {isa = PBXFileReference; lastKnownFileType = sourcecode.swift; path = "UIStackView+Extensions.swift"; sourceTree = "<group>"; };
		0965260820E2982A00EA53BE /* UIImage+Extensions.swift */ = {isa = PBXFileReference; lastKnownFileType = sourcecode.swift; path = "UIImage+Extensions.swift"; sourceTree = "<group>"; };
		0965260A20E2987800EA53BE /* UISearchBar+Extensions.swift */ = {isa = PBXFileReference; lastKnownFileType = sourcecode.swift; path = "UISearchBar+Extensions.swift"; sourceTree = "<group>"; };
		0965260C20E2989600EA53BE /* UITableView+Extensions.swift */ = {isa = PBXFileReference; lastKnownFileType = sourcecode.swift; path = "UITableView+Extensions.swift"; sourceTree = "<group>"; };
		0965260E20E298BB00EA53BE /* Object+Extensions.swift */ = {isa = PBXFileReference; lastKnownFileType = sourcecode.swift; path = "Object+Extensions.swift"; sourceTree = "<group>"; };
		0965261020E2AA5400EA53BE /* String+Extensions.swift */ = {isa = PBXFileReference; lastKnownFileType = sourcecode.swift; path = "String+Extensions.swift"; sourceTree = "<group>"; };
		098B5A4020EFC58300FE201B /* UIApplication+Extensions.swift */ = {isa = PBXFileReference; lastKnownFileType = sourcecode.swift; path = "UIApplication+Extensions.swift"; sourceTree = "<group>"; };
		098B5A4220EFC5B600FE201B /* UIButton+Extensions.swift */ = {isa = PBXFileReference; lastKnownFileType = sourcecode.swift; path = "UIButton+Extensions.swift"; sourceTree = "<group>"; };
		098B5A4420EFC5E800FE201B /* RSubmission+Extensions.swift */ = {isa = PBXFileReference; lastKnownFileType = sourcecode.swift; path = "RSubmission+Extensions.swift"; sourceTree = "<group>"; };
		098B5A4620EFC68100FE201B /* UITabBarController+Extensions.swift */ = {isa = PBXFileReference; lastKnownFileType = sourcecode.swift; path = "UITabBarController+Extensions.swift"; sourceTree = "<group>"; };
		098B5A4820EFC6A200FE201B /* UINavigationController+Extensions.swift */ = {isa = PBXFileReference; lastKnownFileType = sourcecode.swift; path = "UINavigationController+Extensions.swift"; sourceTree = "<group>"; };
		098B5A4A20EFC6C000FE201B /* UILabel+Extensions.swift */ = {isa = PBXFileReference; lastKnownFileType = sourcecode.swift; path = "UILabel+Extensions.swift"; sourceTree = "<group>"; };
		098B5A4C20EFC6E200FE201B /* UIViewController+Extensions.swift */ = {isa = PBXFileReference; lastKnownFileType = sourcecode.swift; path = "UIViewController+Extensions.swift"; sourceTree = "<group>"; };
		098FC80E20E52D1A00F819F3 /* CGSize+Extensions.swift */ = {isa = PBXFileReference; lastKnownFileType = sourcecode.swift; path = "CGSize+Extensions.swift"; sourceTree = "<group>"; };
		6BAF8E6D96B86B50F10DB7B2 /* Pods-Slide for Reddit.debug.xcconfig */ = {isa = PBXFileReference; includeInIndex = 1; lastKnownFileType = text.xcconfig; name = "Pods-Slide for Reddit.debug.xcconfig"; path = "Pods/Target Support Files/Pods-Slide for Reddit/Pods-Slide for Reddit.debug.xcconfig"; sourceTree = "<group>"; };
		93C2383A3BDA4B7B033991ED /* Pods-Slide for RedditUITests.release.xcconfig */ = {isa = PBXFileReference; includeInIndex = 1; lastKnownFileType = text.xcconfig; name = "Pods-Slide for RedditUITests.release.xcconfig"; path = "Pods/Target Support Files/Pods-Slide for RedditUITests/Pods-Slide for RedditUITests.release.xcconfig"; sourceTree = "<group>"; };
		AE788255F3A312FF233A5FEC /* Pods-Slide for RedditTests.debug.xcconfig */ = {isa = PBXFileReference; includeInIndex = 1; lastKnownFileType = text.xcconfig; name = "Pods-Slide for RedditTests.debug.xcconfig"; path = "Pods/Target Support Files/Pods-Slide for RedditTests/Pods-Slide for RedditTests.debug.xcconfig"; sourceTree = "<group>"; };
		B596ABEF970425FC2114FFB2 /* Pods-Slide for RedditTests.release.xcconfig */ = {isa = PBXFileReference; includeInIndex = 1; lastKnownFileType = text.xcconfig; name = "Pods-Slide for RedditTests.release.xcconfig"; path = "Pods/Target Support Files/Pods-Slide for RedditTests/Pods-Slide for RedditTests.release.xcconfig"; sourceTree = "<group>"; };
		B776B21CFB79FA354C296037 /* ColorMuxPagingViewController.swift */ = {isa = PBXFileReference; fileEncoding = 4; lastKnownFileType = sourcecode.swift; path = ColorMuxPagingViewController.swift; sourceTree = "<group>"; };
		B776B2AEE4A2438F5803329C /* SettingsPro.swift */ = {isa = PBXFileReference; fileEncoding = 4; lastKnownFileType = sourcecode.swift; path = SettingsPro.swift; sourceTree = "<group>"; };
		B776B2E54F7438959A76E42E /* LiveThreadUpdate.swift */ = {isa = PBXFileReference; fileEncoding = 4; lastKnownFileType = sourcecode.swift; path = LiveThreadUpdate.swift; sourceTree = "<group>"; };
		B776B4EE978D7F23FF4C74BE /* VideoDisplayer.swift */ = {isa = PBXFileReference; fileEncoding = 4; lastKnownFileType = sourcecode.swift; path = VideoDisplayer.swift; sourceTree = "<group>"; };
		B776B5502C1178D6A0F51B6A /* CustomAnimateUITableView.swift */ = {isa = PBXFileReference; fileEncoding = 4; lastKnownFileType = sourcecode.swift; path = CustomAnimateUITableView.swift; sourceTree = "<group>"; };
		B776B6360A2BA2ABC0297545 /* LiveThreadViewController.swift */ = {isa = PBXFileReference; fileEncoding = 4; lastKnownFileType = sourcecode.swift; path = LiveThreadViewController.swift; sourceTree = "<group>"; };
		B776B64AFABC174BF4DEE478 /* CacheSettings.swift */ = {isa = PBXFileReference; fileEncoding = 4; lastKnownFileType = sourcecode.swift; path = CacheSettings.swift; sourceTree = "<group>"; };
		B776B6C1FAE60A1FD45C11A0 /* MediaTableViewController.swift */ = {isa = PBXFileReference; fileEncoding = 4; lastKnownFileType = sourcecode.swift; path = MediaTableViewController.swift; sourceTree = "<group>"; };
		B776B793D6901741B17CAD65 /* Main.storyboard */ = {isa = PBXFileReference; lastKnownFileType = file.storyboard; path = Main.storyboard; sourceTree = "<group>"; };
		B776B89DC40DC7FB5ECB6C4A /* SFHideSafariViewController.swift */ = {isa = PBXFileReference; fileEncoding = 4; lastKnownFileType = sourcecode.swift; path = SFHideSafariViewController.swift; sourceTree = "<group>"; };
		B776B9FD1DF77B11274D680F /* ModMailContributionLoader.swift */ = {isa = PBXFileReference; fileEncoding = 4; lastKnownFileType = sourcecode.swift; path = ModMailContributionLoader.swift; sourceTree = "<group>"; };
		B776BA78CCE4C75BD7FC5DA3 /* ToolbarTextView.swift */ = {isa = PBXFileReference; fileEncoding = 4; lastKnownFileType = sourcecode.swift; path = ToolbarTextView.swift; sourceTree = "<group>"; };
		B776BA7C2B7217C3875F3BEC /* ModQueueContributionLoader.swift */ = {isa = PBXFileReference; fileEncoding = 4; lastKnownFileType = sourcecode.swift; path = ModQueueContributionLoader.swift; sourceTree = "<group>"; };
		B776BBAC46362B38981E24E0 /* SettingsBackup.swift */ = {isa = PBXFileReference; fileEncoding = 4; lastKnownFileType = sourcecode.swift; path = SettingsBackup.swift; sourceTree = "<group>"; };
		B776BC65995FE8D1EE75E2AB /* MediaViewController.swift */ = {isa = PBXFileReference; fileEncoding = 4; lastKnownFileType = sourcecode.swift; path = MediaViewController.swift; sourceTree = "<group>"; };
		B776BD038659E2DE04B541FA /* YTPlayer.html */ = {isa = PBXFileReference; fileEncoding = 4; lastKnownFileType = text.html; path = YTPlayer.html; sourceTree = "<group>"; };
		B776BDC00CB0E0C8961A71A3 /* TableDisplayView.swift */ = {isa = PBXFileReference; fileEncoding = 4; lastKnownFileType = sourcecode.swift; path = TableDisplayView.swift; sourceTree = "<group>"; };
		B776BECBFCB8F58AC234156A /* ModerationViewController.swift */ = {isa = PBXFileReference; fileEncoding = 4; lastKnownFileType = sourcecode.swift; path = ModerationViewController.swift; sourceTree = "<group>"; };
		B776BF3F4BCDE57E4274764F /* CustomAlbum.swift */ = {isa = PBXFileReference; fileEncoding = 4; lastKnownFileType = sourcecode.swift; path = CustomAlbum.swift; sourceTree = "<group>"; };
		B776BF86D3E6B5AC2EEEDE63 /* Filter.swift */ = {isa = PBXFileReference; fileEncoding = 4; lastKnownFileType = sourcecode.swift; path = Filter.swift; sourceTree = "<group>"; };
		B776BFA91C6E10E78077FCE0 /* AutoCache.swift */ = {isa = PBXFileReference; fileEncoding = 4; lastKnownFileType = sourcecode.swift; path = AutoCache.swift; sourceTree = "<group>"; };
		BA9177B1039FF29FE7BFC503 /* Pods-Slide for RedditUITests.debug.xcconfig */ = {isa = PBXFileReference; includeInIndex = 1; lastKnownFileType = text.xcconfig; name = "Pods-Slide for RedditUITests.debug.xcconfig"; path = "Pods/Target Support Files/Pods-Slide for RedditUITests/Pods-Slide for RedditUITests.debug.xcconfig"; sourceTree = "<group>"; };
		BE0E8BBF1E26E91E004B56B1 /* BouncyViewControllerAnimator.swift */ = {isa = PBXFileReference; fileEncoding = 4; lastKnownFileType = sourcecode.swift; path = BouncyViewControllerAnimator.swift; sourceTree = "<group>"; };
		BE0EF7C31F43C9510058D572 /* Spoilers.swift */ = {isa = PBXFileReference; fileEncoding = 4; lastKnownFileType = sourcecode.swift; path = Spoilers.swift; sourceTree = "<group>"; };
		BE0EF7CB1F43F9C30058D572 /* ActionViewController.swift */ = {isa = PBXFileReference; lastKnownFileType = sourcecode.swift; path = ActionViewController.swift; sourceTree = "<group>"; };
		BE0EF7CE1F43F9C30058D572 /* Base */ = {isa = PBXFileReference; lastKnownFileType = file.storyboard; name = Base; path = Base.lproj/MainInterface.storyboard; sourceTree = "<group>"; };
		BE0EF7D01F43F9C30058D572 /* Info.plist */ = {isa = PBXFileReference; lastKnownFileType = text.plist.xml; path = Info.plist; sourceTree = "<group>"; };
<<<<<<< HEAD
		BE1CD01220F43E51007746B6 /* TextDisplayStackView.swift */ = {isa = PBXFileReference; lastKnownFileType = sourcecode.swift; path = TextDisplayStackView.swift; sourceTree = "<group>"; };
		BE1CD01620F586E9007746B6 /* CodeDisplayView.swift */ = {isa = PBXFileReference; lastKnownFileType = sourcecode.swift; path = CodeDisplayView.swift; sourceTree = "<group>"; };
		BE1CD01820F599C7007746B6 /* TextStackEstimator.swift */ = {isa = PBXFileReference; lastKnownFileType = sourcecode.swift; path = TextStackEstimator.swift; sourceTree = "<group>"; };
=======
		BE1CD01420F51C37007746B6 /* RemovalReasons.swift */ = {isa = PBXFileReference; lastKnownFileType = sourcecode.swift; path = RemovalReasons.swift; sourceTree = "<group>"; };
>>>>>>> d62f7894
		BE1DA3951E26AD5700EC0A04 /* SearchViewController.swift */ = {isa = PBXFileReference; fileEncoding = 4; lastKnownFileType = sourcecode.swift; path = SearchViewController.swift; sourceTree = "<group>"; };
		BE1DA3971E26ADEA00EC0A04 /* SearchContributionLoader.swift */ = {isa = PBXFileReference; fileEncoding = 4; lastKnownFileType = sourcecode.swift; path = SearchContributionLoader.swift; sourceTree = "<group>"; };
		BE1DA39B1E26E86800EC0A04 /* OverlayTransitioningDelegate.swift */ = {isa = PBXFileReference; fileEncoding = 4; lastKnownFileType = sourcecode.swift; path = OverlayTransitioningDelegate.swift; sourceTree = "<group>"; };
		BE1DA39D1E26E89800EC0A04 /* OverlayPresentationController.swift */ = {isa = PBXFileReference; fileEncoding = 4; lastKnownFileType = sourcecode.swift; path = OverlayPresentationController.swift; sourceTree = "<group>"; };
		BE2B89F21E2450D70053D493 /* ColorPicker.swift */ = {isa = PBXFileReference; fileEncoding = 4; lastKnownFileType = sourcecode.swift; path = ColorPicker.swift; sourceTree = "<group>"; };
		BE2B89F41E246CA60053D493 /* GMColor.swift */ = {isa = PBXFileReference; fileEncoding = 4; lastKnownFileType = sourcecode.swift; path = GMColor.swift; sourceTree = "<group>"; };
		BE2B89F51E246CA60053D493 /* GMPalette.swift */ = {isa = PBXFileReference; fileEncoding = 4; lastKnownFileType = sourcecode.swift; path = GMPalette.swift; sourceTree = "<group>"; };
		BE2B89FA1E253D610053D493 /* ReplyViewController.swift */ = {isa = PBXFileReference; fileEncoding = 4; lastKnownFileType = sourcecode.swift; path = ReplyViewController.swift; sourceTree = "<group>"; };
		BE2B8A081E25EEDF0053D493 /* SettingsViewController.swift */ = {isa = PBXFileReference; fileEncoding = 4; lastKnownFileType = sourcecode.swift; path = SettingsViewController.swift; sourceTree = "<group>"; };
		BE2B8A0A1E2602CA0053D493 /* SubredditReorderViewController.swift */ = {isa = PBXFileReference; fileEncoding = 4; lastKnownFileType = sourcecode.swift; path = SubredditReorderViewController.swift; sourceTree = "<group>"; };
		BE2DEAAD1E2682A800FBF0B5 /* SettingsGeneral.swift */ = {isa = PBXFileReference; fileEncoding = 4; lastKnownFileType = sourcecode.swift; path = SettingsGeneral.swift; sourceTree = "<group>"; };
		BE2DEAB11E26916700FBF0B5 /* SubSidebarViewController.swift */ = {isa = PBXFileReference; fileEncoding = 4; lastKnownFileType = sourcecode.swift; path = SubSidebarViewController.swift; sourceTree = "<group>"; };
		BE2DEAB31E2693C100FBF0B5 /* SubredditHeaderView.swift */ = {isa = PBXFileReference; fileEncoding = 4; lastKnownFileType = sourcecode.swift; path = SubredditHeaderView.swift; sourceTree = "<group>"; };
		BE2F3F4B1EF62020003C1B28 /* SettingsLayout.swift */ = {isa = PBXFileReference; fileEncoding = 4; lastKnownFileType = sourcecode.swift; path = SettingsLayout.swift; sourceTree = "<group>"; };
		BE2F3F531EF70FC1003C1B28 /* Slide for Reddit-Bridging-Header.h */ = {isa = PBXFileReference; lastKnownFileType = sourcecode.c.h; path = "Slide for Reddit-Bridging-Header.h"; sourceTree = "<group>"; };
		BE2F3F571EF886D9003C1B28 /* Reachability.swift */ = {isa = PBXFileReference; fileEncoding = 4; lastKnownFileType = sourcecode.swift; path = Reachability.swift; sourceTree = "<group>"; };
		BE2F3F591EF8DD3D003C1B28 /* SettingsData.swift */ = {isa = PBXFileReference; fileEncoding = 4; lastKnownFileType = sourcecode.swift; path = SettingsData.swift; sourceTree = "<group>"; };
		BE2F3F5C1EF96877003C1B28 /* SettingsContent.swift */ = {isa = PBXFileReference; fileEncoding = 4; lastKnownFileType = sourcecode.swift; path = SettingsContent.swift; sourceTree = "<group>"; };
		BE3521651E3D22B000C30B8D /* Roboto-Bold.ttf */ = {isa = PBXFileReference; lastKnownFileType = file; path = "Roboto-Bold.ttf"; sourceTree = "<group>"; };
		BE3521661E3D22B000C30B8D /* Roboto-Light.ttf */ = {isa = PBXFileReference; lastKnownFileType = file; path = "Roboto-Light.ttf"; sourceTree = "<group>"; };
		BE3521671E3D22B000C30B8D /* Roboto-Medium.ttf */ = {isa = PBXFileReference; lastKnownFileType = file; path = "Roboto-Medium.ttf"; sourceTree = "<group>"; };
		BE3521681E3D22B000C30B8D /* RobotoCondensed-Bold.ttf */ = {isa = PBXFileReference; lastKnownFileType = file; path = "RobotoCondensed-Bold.ttf"; sourceTree = "<group>"; };
		BE3521691E3D22B000C30B8D /* RobotoCondensed-Regular.ttf */ = {isa = PBXFileReference; lastKnownFileType = file; path = "RobotoCondensed-Regular.ttf"; sourceTree = "<group>"; };
		BE35216F1E3D238400C30B8D /* FontGenerator.swift */ = {isa = PBXFileReference; fileEncoding = 4; lastKnownFileType = sourcecode.swift; path = FontGenerator.swift; sourceTree = "<group>"; };
		BE3521711E3D2BFF00C30B8D /* Roboto-BoldItalic.ttf */ = {isa = PBXFileReference; lastKnownFileType = file; path = "Roboto-BoldItalic.ttf"; sourceTree = "<group>"; };
		BE3521721E3D2BFF00C30B8D /* Roboto-Italic.ttf */ = {isa = PBXFileReference; lastKnownFileType = file; path = "Roboto-Italic.ttf"; sourceTree = "<group>"; };
		BE3521731E3D2BFF00C30B8D /* Roboto-LightItalic.ttf */ = {isa = PBXFileReference; lastKnownFileType = file; path = "Roboto-LightItalic.ttf"; sourceTree = "<group>"; };
		BE3521741E3D2BFF00C30B8D /* Roboto-MediumItalic.ttf */ = {isa = PBXFileReference; lastKnownFileType = file; path = "Roboto-MediumItalic.ttf"; sourceTree = "<group>"; };
		BE3521751E3D2BFF00C30B8D /* RobotoCondensed-BoldItalic.ttf */ = {isa = PBXFileReference; lastKnownFileType = file; path = "RobotoCondensed-BoldItalic.ttf"; sourceTree = "<group>"; };
		BE3521761E3D2BFF00C30B8D /* RobotoCondensed-Italic.ttf */ = {isa = PBXFileReference; lastKnownFileType = file; path = "RobotoCondensed-Italic.ttf"; sourceTree = "<group>"; };
		BE35217D1E3D325A00C30B8D /* SettingsFont.swift */ = {isa = PBXFileReference; fileEncoding = 4; lastKnownFileType = sourcecode.swift; path = SettingsFont.swift; sourceTree = "<group>"; };
		BE35217F1E3D3BDD00C30B8D /* LinkParser.swift */ = {isa = PBXFileReference; fileEncoding = 4; lastKnownFileType = sourcecode.swift; path = LinkParser.swift; sourceTree = "<group>"; };
		BE36886120E5709300987320 /* FullLinkCellView.swift */ = {isa = PBXFileReference; lastKnownFileType = sourcecode.swift; path = FullLinkCellView.swift; sourceTree = "<group>"; };
		BE3E5C0B1E160D7000749C0C /* ColorUtil.swift */ = {isa = PBXFileReference; fileEncoding = 4; lastKnownFileType = sourcecode.swift; path = ColorUtil.swift; sourceTree = "<group>"; };
		BE3E5C101E16BA2200749C0C /* AlbumData.swift */ = {isa = PBXFileReference; fileEncoding = 4; lastKnownFileType = sourcecode.swift; path = AlbumData.swift; sourceTree = "<group>"; };
		BE3E5C111E16BA2200749C0C /* Images.swift */ = {isa = PBXFileReference; fileEncoding = 4; lastKnownFileType = sourcecode.swift; path = Images.swift; sourceTree = "<group>"; };
		BE3E5C121E16BA2200749C0C /* AlbumJSONBase.swift */ = {isa = PBXFileReference; fileEncoding = 4; lastKnownFileType = sourcecode.swift; path = AlbumJSONBase.swift; sourceTree = "<group>"; };
		BE3E5C161E16BC1A00749C0C /* String+util.swift */ = {isa = PBXFileReference; fileEncoding = 4; lastKnownFileType = sourcecode.swift; path = "String+util.swift"; sourceTree = "<group>"; };
		BE3E5C181E16BC3900749C0C /* StringHTML+util.swift */ = {isa = PBXFileReference; fileEncoding = 4; lastKnownFileType = sourcecode.swift; path = "StringHTML+util.swift"; sourceTree = "<group>"; };
		BE3E5C1C1E177B2C00749C0C /* CommentViewController.swift */ = {isa = PBXFileReference; fileEncoding = 4; lastKnownFileType = sourcecode.swift; path = CommentViewController.swift; sourceTree = "<group>"; };
		BE3E5C201E18227500749C0C /* CommentDepthCell.swift */ = {isa = PBXFileReference; fileEncoding = 4; lastKnownFileType = sourcecode.swift; path = CommentDepthCell.swift; sourceTree = "<group>"; };
		BE42B6F220CE01BD00607A54 /* IAPHandler.swift */ = {isa = PBXFileReference; lastKnownFileType = sourcecode.swift; path = IAPHandler.swift; sourceTree = "<group>"; };
		BE44B5831FFAC5FE00D3F6D5 /* BottomSheetController.swift */ = {isa = PBXFileReference; lastKnownFileType = sourcecode.swift; path = BottomSheetController.swift; sourceTree = "<group>"; };
		BE44B5861FFAC66100D3F6D5 /* BSCell.xib */ = {isa = PBXFileReference; lastKnownFileType = file.xib; path = BSCell.xib; sourceTree = "<group>"; };
		BE5089291E3D65600026EAE1 /* InboxListingViewController.swift */ = {isa = PBXFileReference; fileEncoding = 4; lastKnownFileType = sourcecode.swift; path = InboxListingViewController.swift; sourceTree = "<group>"; };
		BE51BE6420C7386A00DFFD8B /* StoreKit.framework */ = {isa = PBXFileReference; lastKnownFileType = wrapper.framework; name = StoreKit.framework; path = System/Library/Frameworks/StoreKit.framework; sourceTree = SDKROOT; };
		BE5466261FB93F46007ADD22 /* PlaceholderViewController.swift */ = {isa = PBXFileReference; lastKnownFileType = sourcecode.swift; path = PlaceholderViewController.swift; sourceTree = "<group>"; };
		BE5E53741E1DAEB7004FE226 /* RedditLink.swift */ = {isa = PBXFileReference; fileEncoding = 4; lastKnownFileType = sourcecode.swift; path = RedditLink.swift; sourceTree = "<group>"; };
		BE6EA6C11E1C1DCE00E9E709 /* GfyItem.swift */ = {isa = PBXFileReference; fileEncoding = 4; lastKnownFileType = sourcecode.swift; path = GfyItem.swift; sourceTree = "<group>"; };
		BE6EA6C21E1C1DCE00E9E709 /* GfycatJSONBase.swift */ = {isa = PBXFileReference; fileEncoding = 4; lastKnownFileType = sourcecode.swift; path = GfycatJSONBase.swift; sourceTree = "<group>"; };
		BE6EA6C61E1C1E9400E9E709 /* Files.swift */ = {isa = PBXFileReference; fileEncoding = 4; lastKnownFileType = sourcecode.swift; path = Files.swift; sourceTree = "<group>"; };
		BE6EA6C71E1C1E9400E9E709 /* StreamableJSONBase.swift */ = {isa = PBXFileReference; fileEncoding = 4; lastKnownFileType = sourcecode.swift; path = StreamableJSONBase.swift; sourceTree = "<group>"; };
		BE6EA6C81E1C1E9400E9E709 /* StremableMp4Mobile.swift */ = {isa = PBXFileReference; fileEncoding = 4; lastKnownFileType = sourcecode.swift; path = StremableMp4Mobile.swift; sourceTree = "<group>"; };
		BE6EA6C91E1C1E9400E9E709 /* StremableMp4.swift */ = {isa = PBXFileReference; fileEncoding = 4; lastKnownFileType = sourcecode.swift; path = StremableMp4.swift; sourceTree = "<group>"; };
		BE6EA6CF1E1C1FC700E9E709 /* Channel.swift */ = {isa = PBXFileReference; fileEncoding = 4; lastKnownFileType = sourcecode.swift; path = Channel.swift; sourceTree = "<group>"; };
		BE6EA6D01E1C1FC700E9E709 /* Formats.swift */ = {isa = PBXFileReference; fileEncoding = 4; lastKnownFileType = sourcecode.swift; path = Formats.swift; sourceTree = "<group>"; };
		BE6EA6D11E1C1FC700E9E709 /* VidMeJSONBase.swift */ = {isa = PBXFileReference; fileEncoding = 4; lastKnownFileType = sourcecode.swift; path = VidMeJSONBase.swift; sourceTree = "<group>"; };
		BE6EA6D21E1C1FC700E9E709 /* Progress.swift */ = {isa = PBXFileReference; fileEncoding = 4; lastKnownFileType = sourcecode.swift; path = Progress.swift; sourceTree = "<group>"; };
		BE6EA6D31E1C1FC700E9E709 /* Video.swift */ = {isa = PBXFileReference; fileEncoding = 4; lastKnownFileType = sourcecode.swift; path = Video.swift; sourceTree = "<group>"; };
		BE6EA6D41E1C1FC700E9E709 /* Watchers.swift */ = {isa = PBXFileReference; fileEncoding = 4; lastKnownFileType = sourcecode.swift; path = Watchers.swift; sourceTree = "<group>"; };
		BE6EA6DC1E1C211200E9E709 /* GfycatCheck.swift */ = {isa = PBXFileReference; fileEncoding = 4; lastKnownFileType = sourcecode.swift; path = GfycatCheck.swift; sourceTree = "<group>"; };
		BE6EA6DF1E1C228100E9E709 /* GfycatTranscoded.swift */ = {isa = PBXFileReference; fileEncoding = 4; lastKnownFileType = sourcecode.swift; path = GfycatTranscoded.swift; sourceTree = "<group>"; };
		BE6EA6E11E1DA1A300E9E709 /* ContributionLoader.swift */ = {isa = PBXFileReference; fileEncoding = 4; lastKnownFileType = sourcecode.swift; path = ContributionLoader.swift; sourceTree = "<group>"; };
		BE6EA6E31E1DA24700E9E709 /* ContentListingViewController.swift */ = {isa = PBXFileReference; fileEncoding = 4; lastKnownFileType = sourcecode.swift; path = ContentListingViewController.swift; sourceTree = "<group>"; };
		BE6EA6E51E1DA5CE00E9E709 /* ProfileContributionLoader.swift */ = {isa = PBXFileReference; fileEncoding = 4; lastKnownFileType = sourcecode.swift; path = ProfileContributionLoader.swift; sourceTree = "<group>"; };
		BE6EA6E71E1DA86100E9E709 /* ProfileViewController.swift */ = {isa = PBXFileReference; fileEncoding = 4; lastKnownFileType = sourcecode.swift; path = ProfileViewController.swift; sourceTree = "<group>"; };
		BE7360A01FB9089B00CA32AD /* TapBehindModalViewController.swift */ = {isa = PBXFileReference; lastKnownFileType = sourcecode.swift; path = TapBehindModalViewController.swift; sourceTree = "<group>"; };
		BE7439E81E201AEE008BB63B /* Subscriptions.swift */ = {isa = PBXFileReference; fileEncoding = 4; lastKnownFileType = sourcecode.swift; path = Subscriptions.swift; sourceTree = "<group>"; };
		BE7439EA1E201BB0008BB63B /* NavigationSidebarViewController.swift */ = {isa = PBXFileReference; fileEncoding = 4; lastKnownFileType = sourcecode.swift; path = NavigationSidebarViewController.swift; sourceTree = "<group>"; };
		BE7439EC1E201C22008BB63B /* SubredditCellView.swift */ = {isa = PBXFileReference; fileEncoding = 4; lastKnownFileType = sourcecode.swift; path = SubredditCellView.swift; sourceTree = "<group>"; };
		BE7439F01E203D05008BB63B /* NavigationHeaderView.swift */ = {isa = PBXFileReference; fileEncoding = 4; lastKnownFileType = sourcecode.swift; path = NavigationHeaderView.swift; sourceTree = "<group>"; };
		BE7439F21E20C9BD008BB63B /* CommentCellView.swift */ = {isa = PBXFileReference; fileEncoding = 4; lastKnownFileType = sourcecode.swift; path = CommentCellView.swift; sourceTree = "<group>"; };
		BE7439F41E2162A8008BB63B /* AccountController.swift */ = {isa = PBXFileReference; fileEncoding = 4; lastKnownFileType = sourcecode.swift; path = AccountController.swift; sourceTree = "<group>"; };
		BE7439F81E21A59C008BB63B /* ActionStates.swift */ = {isa = PBXFileReference; fileEncoding = 4; lastKnownFileType = sourcecode.swift; path = ActionStates.swift; sourceTree = "<group>"; };
		BE77470720367D98006C72E8 /* Credits.plist */ = {isa = PBXFileReference; lastKnownFileType = text.plist.xml; name = Credits.plist; path = "Slide for Reddit/Credits.plist"; sourceTree = "<group>"; };
		BE780B5D1E32B41300DAA1EB /* SubredditThemeViewController.swift */ = {isa = PBXFileReference; fileEncoding = 4; lastKnownFileType = sourcecode.swift; path = SubredditThemeViewController.swift; sourceTree = "<group>"; };
		BE780B5F1E32CA8F00DAA1EB /* RelatedContributionLoader.swift */ = {isa = PBXFileReference; fileEncoding = 4; lastKnownFileType = sourcecode.swift; path = RelatedContributionLoader.swift; sourceTree = "<group>"; };
		BE780B611E32CB9600DAA1EB /* RelatedViewController.swift */ = {isa = PBXFileReference; fileEncoding = 4; lastKnownFileType = sourcecode.swift; path = RelatedViewController.swift; sourceTree = "<group>"; };
		BE780B631E3405F300DAA1EB /* SettingsTheme.swift */ = {isa = PBXFileReference; fileEncoding = 4; lastKnownFileType = sourcecode.swift; path = SettingsTheme.swift; sourceTree = "<group>"; };
		BE780B681E3527D900DAA1EB /* Drafts.swift */ = {isa = PBXFileReference; fileEncoding = 4; lastKnownFileType = sourcecode.swift; path = Drafts.swift; sourceTree = "<group>"; };
		BE7AF5751F3529E00003B24B /* ShadowboxLinkViewController.swift */ = {isa = PBXFileReference; fileEncoding = 4; lastKnownFileType = sourcecode.swift; path = ShadowboxLinkViewController.swift; sourceTree = "<group>"; };
		BE7AF5771F363A7C0003B24B /* ShadowboxViewController.swift */ = {isa = PBXFileReference; fileEncoding = 4; lastKnownFileType = sourcecode.swift; path = ShadowboxViewController.swift; sourceTree = "<group>"; };
		BE7AF5791F3655F50003B24B /* SwipeDownModalVC.swift */ = {isa = PBXFileReference; fileEncoding = 4; lastKnownFileType = sourcecode.swift; path = SwipeDownModalVC.swift; sourceTree = "<group>"; };
		BE7BFB411F128F9B009CA2E1 /* Sidebar.swift */ = {isa = PBXFileReference; fileEncoding = 4; lastKnownFileType = sourcecode.swift; path = Sidebar.swift; sourceTree = "<group>"; };
		BE7BFB471F1997BA009CA2E1 /* MapKit.framework */ = {isa = PBXFileReference; lastKnownFileType = wrapper.framework; name = MapKit.framework; path = System/Library/Frameworks/MapKit.framework; sourceTree = SDKROOT; };
		BE8592C11E0EE72800836C1D /* reddift_config.json */ = {isa = PBXFileReference; fileEncoding = 4; lastKnownFileType = text.json; path = reddift_config.json; sourceTree = "<group>"; };
		BE86300E1E2E6A54004F0E1F /* PostFilter.swift */ = {isa = PBXFileReference; fileEncoding = 4; lastKnownFileType = sourcecode.swift; path = PostFilter.swift; sourceTree = "<group>"; };
		BE8630101E2EDFB2004F0E1F /* FiltersViewController.swift */ = {isa = PBXFileReference; fileEncoding = 4; lastKnownFileType = sourcecode.swift; path = FiltersViewController.swift; sourceTree = "<group>"; };
		BE872E8220D9BA2500E08364 /* SettingsWelcome.swift */ = {isa = PBXFileReference; lastKnownFileType = sourcecode.swift; path = SettingsWelcome.swift; sourceTree = "<group>"; };
		BE8C29201EDE8001004D7514 /* MarginedTableViewCell.swift */ = {isa = PBXFileReference; fileEncoding = 4; lastKnownFileType = sourcecode.swift; path = MarginedTableViewCell.swift; sourceTree = "<group>"; };
		BE8FCA041E0C46090063B8EF /* Slide for Reddit.app */ = {isa = PBXFileReference; explicitFileType = wrapper.application; includeInIndex = 0; path = "Slide for Reddit.app"; sourceTree = BUILT_PRODUCTS_DIR; };
		BE8FCA071E0C46090063B8EF /* AppDelegate.swift */ = {isa = PBXFileReference; lastKnownFileType = sourcecode.swift; path = AppDelegate.swift; sourceTree = "<group>"; };
		BE8FCA091E0C46090063B8EF /* SingleSubredditViewController.swift */ = {isa = PBXFileReference; lastKnownFileType = sourcecode.swift; path = SingleSubredditViewController.swift; sourceTree = "<group>"; };
		BE8FCA0E1E0C46090063B8EF /* Assets.xcassets */ = {isa = PBXFileReference; lastKnownFileType = folder.assetcatalog; path = Assets.xcassets; sourceTree = "<group>"; };
		BE8FCA111E0C46090063B8EF /* Base */ = {isa = PBXFileReference; lastKnownFileType = file.storyboard; name = Base; path = Base.lproj/LaunchScreen.storyboard; sourceTree = "<group>"; };
		BE8FCA131E0C46090063B8EF /* Info.plist */ = {isa = PBXFileReference; lastKnownFileType = text.plist.xml; path = Info.plist; sourceTree = "<group>"; };
		BE8FCA181E0C46090063B8EF /* Slide for RedditTests.xctest */ = {isa = PBXFileReference; explicitFileType = wrapper.cfbundle; includeInIndex = 0; path = "Slide for RedditTests.xctest"; sourceTree = BUILT_PRODUCTS_DIR; };
		BE8FCA1C1E0C46090063B8EF /* Slide_for_RedditTests.swift */ = {isa = PBXFileReference; lastKnownFileType = sourcecode.swift; path = Slide_for_RedditTests.swift; sourceTree = "<group>"; };
		BE8FCA1E1E0C46090063B8EF /* Info.plist */ = {isa = PBXFileReference; lastKnownFileType = text.plist.xml; path = Info.plist; sourceTree = "<group>"; };
		BE8FCA231E0C46090063B8EF /* Slide for RedditUITests.xctest */ = {isa = PBXFileReference; explicitFileType = wrapper.cfbundle; includeInIndex = 0; path = "Slide for RedditUITests.xctest"; sourceTree = BUILT_PRODUCTS_DIR; };
		BE8FCA271E0C46090063B8EF /* Slide_for_RedditUITests.swift */ = {isa = PBXFileReference; lastKnownFileType = sourcecode.swift; path = Slide_for_RedditUITests.swift; sourceTree = "<group>"; };
		BE8FCA291E0C46090063B8EF /* Info.plist */ = {isa = PBXFileReference; lastKnownFileType = text.plist.xml; path = Info.plist; sourceTree = "<group>"; };
		BE9428E920C46B5600E1A33A /* PostActions.swift */ = {isa = PBXFileReference; lastKnownFileType = sourcecode.swift; path = PostActions.swift; sourceTree = "<group>"; };
		BE9455FB1F32A4C70097EEF0 /* MediaDisplayViewController.swift */ = {isa = PBXFileReference; fileEncoding = 4; lastKnownFileType = sourcecode.swift; path = MediaDisplayViewController.swift; sourceTree = "<group>"; };
		BE9455FD1F32B5220097EEF0 /* SingleContentViewController.swift */ = {isa = PBXFileReference; fileEncoding = 4; lastKnownFileType = sourcecode.swift; path = SingleContentViewController.swift; sourceTree = "<group>"; };
		BE9455FF1F32DD310097EEF0 /* AlbumViewController.swift */ = {isa = PBXFileReference; fileEncoding = 4; lastKnownFileType = sourcecode.swift; path = AlbumViewController.swift; sourceTree = "<group>"; };
		BE9456011F3375460097EEF0 /* LeftTransition.swift */ = {isa = PBXFileReference; fileEncoding = 4; lastKnownFileType = sourcecode.swift; path = LeftTransition.swift; sourceTree = "<group>"; };
		BE9456031F34B4B40097EEF0 /* AVControlsPlayer.swift */ = {isa = PBXFileReference; fileEncoding = 4; lastKnownFileType = sourcecode.swift; path = AVControlsPlayer.swift; sourceTree = "<group>"; };
		BE97422B1F00116D00BF48E0 /* BannerLinkCellView.swift */ = {isa = PBXFileReference; fileEncoding = 4; lastKnownFileType = sourcecode.swift; path = BannerLinkCellView.swift; sourceTree = "<group>"; };
		BE97422D1F0011BE00BF48E0 /* ThumbnailLinkCellView.swift */ = {isa = PBXFileReference; fileEncoding = 4; lastKnownFileType = sourcecode.swift; path = ThumbnailLinkCellView.swift; sourceTree = "<group>"; };
		BE97422F1F0011E500BF48E0 /* TextLinkCellView.swift */ = {isa = PBXFileReference; fileEncoding = 4; lastKnownFileType = sourcecode.swift; path = TextLinkCellView.swift; sourceTree = "<group>"; };
		BE9742371F0409BA00BF48E0 /* SettingsComments.swift */ = {isa = PBXFileReference; fileEncoding = 4; lastKnownFileType = sourcecode.swift; path = SettingsComments.swift; sourceTree = "<group>"; };
		BE981D341E31855500BD3846 /* OpenInChrome.swift */ = {isa = PBXFileReference; fileEncoding = 4; lastKnownFileType = sourcecode.swift; path = OpenInChrome.swift; sourceTree = "<group>"; };
		BEB2B2341E35D25100BF761C /* InboxContributionLoader.swift */ = {isa = PBXFileReference; fileEncoding = 4; lastKnownFileType = sourcecode.swift; path = InboxContributionLoader.swift; sourceTree = "<group>"; };
		BEB2B2361E35D48000BF761C /* InboxViewController.swift */ = {isa = PBXFileReference; fileEncoding = 4; lastKnownFileType = sourcecode.swift; path = InboxViewController.swift; sourceTree = "<group>"; };
		BEB2B2381E35D64F00BF761C /* MessageCellView.swift */ = {isa = PBXFileReference; fileEncoding = 4; lastKnownFileType = sourcecode.swift; path = MessageCellView.swift; sourceTree = "<group>"; };
		BEBF45C71E230CC900764BB8 /* History.swift */ = {isa = PBXFileReference; fileEncoding = 4; lastKnownFileType = sourcecode.swift; path = History.swift; sourceTree = "<group>"; };
		BEBF45DA1E23383D00764BB8 /* seen.plist */ = {isa = PBXFileReference; fileEncoding = 4; lastKnownFileType = text.plist.xml; path = seen.plist; sourceTree = "<group>"; };
		BEBF45DC1E23384500764BB8 /* comments.plist */ = {isa = PBXFileReference; fileEncoding = 4; lastKnownFileType = text.plist.xml; path = comments.plist; sourceTree = "<group>"; };
		BEBF45E01E23EED800764BB8 /* SettingValues.swift */ = {isa = PBXFileReference; fileEncoding = 4; lastKnownFileType = sourcecode.swift; path = SettingValues.swift; sourceTree = "<group>"; };
		BEC494271E307D57006618F3 /* GalleryTableViewController.swift */ = {isa = PBXFileReference; fileEncoding = 4; lastKnownFileType = sourcecode.swift; path = GalleryTableViewController.swift; sourceTree = "<group>"; };
		BEC494291E307DDA006618F3 /* GalleryCellView.swift */ = {isa = PBXFileReference; fileEncoding = 4; lastKnownFileType = sourcecode.swift; path = GalleryCellView.swift; sourceTree = "<group>"; };
		BECF52432012AF7A00A310F9 /* VCPresenter.swift */ = {isa = PBXFileReference; lastKnownFileType = sourcecode.swift; path = VCPresenter.swift; sourceTree = "<group>"; };
		BECF52452012B8E700A310F9 /* YTPlayerView.h */ = {isa = PBXFileReference; fileEncoding = 4; lastKnownFileType = sourcecode.c.h; path = YTPlayerView.h; sourceTree = "<group>"; };
		BECF52462012B8E700A310F9 /* YTPlayerView.m */ = {isa = PBXFileReference; fileEncoding = 4; lastKnownFileType = sourcecode.c.objc; path = YTPlayerView.m; sourceTree = "<group>"; };
		BED76E641E3A9576008E7717 /* RealmDataWrappers.swift */ = {isa = PBXFileReference; fileEncoding = 4; lastKnownFileType = sourcecode.swift; path = RealmDataWrappers.swift; sourceTree = "<group>"; };
		BED7B6B91F2258E700E31A82 /* CachedTitle.swift */ = {isa = PBXFileReference; fileEncoding = 4; lastKnownFileType = sourcecode.swift; path = CachedTitle.swift; sourceTree = "<group>"; };
		BEDDA9901E19AB5D003CD6C3 /* WebsiteViewController.swift */ = {isa = PBXFileReference; fileEncoding = 4; lastKnownFileType = sourcecode.swift; path = WebsiteViewController.swift; sourceTree = "<group>"; };
		BEDDA9921E19AEF2003CD6C3 /* AdDictionary.swift */ = {isa = PBXFileReference; fileEncoding = 4; lastKnownFileType = sourcecode.swift; path = AdDictionary.swift; sourceTree = "<group>"; };
		BEE10FC51F25078F00A72CE5 /* PagingCommentViewController.swift */ = {isa = PBXFileReference; fileEncoding = 4; lastKnownFileType = sourcecode.swift; path = PagingCommentViewController.swift; sourceTree = "<group>"; };
		BEE206F51F1CF7D3008BB5F1 /* SettingsLinkHandling.swift */ = {isa = PBXFileReference; fileEncoding = 4; lastKnownFileType = sourcecode.swift; path = SettingsLinkHandling.swift; sourceTree = "<group>"; };
		BEE206F71F1CFC96008BB5F1 /* SettingsHistory.swift */ = {isa = PBXFileReference; fileEncoding = 4; lastKnownFileType = sourcecode.swift; path = SettingsHistory.swift; sourceTree = "<group>"; };
		BEE206F91F1DE286008BB5F1 /* WrappingFlowLayout.swift */ = {isa = PBXFileReference; fileEncoding = 4; lastKnownFileType = sourcecode.swift; path = WrappingFlowLayout.swift; sourceTree = "<group>"; };
		BEE5BF611E119A9000E3C9AE /* MainViewController.swift */ = {isa = PBXFileReference; fileEncoding = 4; lastKnownFileType = sourcecode.swift; path = MainViewController.swift; sourceTree = "<group>"; };
		BEE5BF631E11A15500E3C9AE /* LinkCellView.swift */ = {isa = PBXFileReference; fileEncoding = 4; lastKnownFileType = sourcecode.swift; path = LinkCellView.swift; sourceTree = "<group>"; };
		BEE5BF6B1E12C92F00E3C9AE /* DateFormatter+util.swift */ = {isa = PBXFileReference; fileEncoding = 4; lastKnownFileType = sourcecode.swift; path = "DateFormatter+util.swift"; sourceTree = "<group>"; };
		BEE5BF831E14836E00E3C9AE /* MediaVCDelegate.swift */ = {isa = PBXFileReference; fileEncoding = 4; lastKnownFileType = sourcecode.swift; path = MediaVCDelegate.swift; sourceTree = "<group>"; };
		BEE9385320CF31C80021BE80 /* Slide for Reddit.entitlements */ = {isa = PBXFileReference; lastKnownFileType = text.plist.entitlements; path = "Slide for Reddit.entitlements"; sourceTree = "<group>"; };
		BEEA03CC20E1B53E007A8928 /* HapticUtility.swift */ = {isa = PBXFileReference; lastKnownFileType = sourcecode.swift; path = HapticUtility.swift; sourceTree = "<group>"; };
		BEEA03CE20E2A411007A8928 /* BannerUtil.swift */ = {isa = PBXFileReference; lastKnownFileType = sourcecode.swift; path = BannerUtil.swift; sourceTree = "<group>"; };
		BEEA03D020E2C8DC007A8928 /* LinkCellImageCache.swift */ = {isa = PBXFileReference; lastKnownFileType = sourcecode.swift; path = LinkCellImageCache.swift; sourceTree = "<group>"; };
		BEF3ACE11E15C101005848B6 /* ContentType.swift */ = {isa = PBXFileReference; fileEncoding = 4; lastKnownFileType = sourcecode.swift; path = ContentType.swift; sourceTree = "<group>"; };
		BEF6F5351E19B4A2002B03B6 /* adsources.txt */ = {isa = PBXFileReference; fileEncoding = 4; lastKnownFileType = text; path = adsources.txt; sourceTree = "<group>"; };
		BEF7483120DD894100B6236B /* SettingsGestures.swift */ = {isa = PBXFileReference; lastKnownFileType = sourcecode.swift; path = SettingsGestures.swift; sourceTree = "<group>"; };
		C29CF7355B69CCB84BE2FD6B /* Pods_Slide_for_RedditUITests.framework */ = {isa = PBXFileReference; explicitFileType = wrapper.framework; includeInIndex = 0; path = Pods_Slide_for_RedditUITests.framework; sourceTree = BUILT_PRODUCTS_DIR; };
		CE1DDF77D2F040B83CE26E0F /* Pods_Slide_for_RedditTests.framework */ = {isa = PBXFileReference; explicitFileType = wrapper.framework; includeInIndex = 0; path = Pods_Slide_for_RedditTests.framework; sourceTree = BUILT_PRODUCTS_DIR; };
		E10B0B547111FDC79C24DA78 /* Pods_Slide_for_Reddit.framework */ = {isa = PBXFileReference; explicitFileType = wrapper.framework; includeInIndex = 0; path = Pods_Slide_for_Reddit.framework; sourceTree = BUILT_PRODUCTS_DIR; };
		F70D53C2FE5736B568A1CC2F /* Pods-Slide for Reddit.release.xcconfig */ = {isa = PBXFileReference; includeInIndex = 1; lastKnownFileType = text.xcconfig; name = "Pods-Slide for Reddit.release.xcconfig"; path = "Pods/Target Support Files/Pods-Slide for Reddit/Pods-Slide for Reddit.release.xcconfig"; sourceTree = "<group>"; };
/* End PBXFileReference section */

/* Begin PBXFrameworksBuildPhase section */
		BE8FCA011E0C46090063B8EF /* Frameworks */ = {
			isa = PBXFrameworksBuildPhase;
			buildActionMask = 2147483647;
			files = (
				BE51BE6520C7386A00DFFD8B /* StoreKit.framework in Frameworks */,
				BE7BFB481F1997BA009CA2E1 /* MapKit.framework in Frameworks */,
				BE2B8A071E25D9CD0053D493 /* Pods_Slide_for_Reddit.framework in Frameworks */,
			);
			runOnlyForDeploymentPostprocessing = 0;
		};
		BE8FCA151E0C46090063B8EF /* Frameworks */ = {
			isa = PBXFrameworksBuildPhase;
			buildActionMask = 2147483647;
			files = (
				22FE497D2AAA9FDCC43D8B39 /* Pods_Slide_for_RedditTests.framework in Frameworks */,
			);
			runOnlyForDeploymentPostprocessing = 0;
		};
		BE8FCA201E0C46090063B8EF /* Frameworks */ = {
			isa = PBXFrameworksBuildPhase;
			buildActionMask = 2147483647;
			files = (
				2097F94228BB31C58ECC96F9 /* Pods_Slide_for_RedditUITests.framework in Frameworks */,
			);
			runOnlyForDeploymentPostprocessing = 0;
		};
/* End PBXFrameworksBuildPhase section */

/* Begin PBXGroup section */
		0965260320E1688400EA53BE /* Extensions */ = {
			isa = PBXGroup;
			children = (
				0965260420E168B200EA53BE /* UIView+Extensions.swift */,
				0965260620E28FEE00EA53BE /* UIStackView+Extensions.swift */,
				0965260820E2982A00EA53BE /* UIImage+Extensions.swift */,
				0965260A20E2987800EA53BE /* UISearchBar+Extensions.swift */,
				0965260C20E2989600EA53BE /* UITableView+Extensions.swift */,
				0965260E20E298BB00EA53BE /* Object+Extensions.swift */,
				0965261020E2AA5400EA53BE /* String+Extensions.swift */,
				098FC80E20E52D1A00F819F3 /* CGSize+Extensions.swift */,
				098B5A4020EFC58300FE201B /* UIApplication+Extensions.swift */,
				098B5A4220EFC5B600FE201B /* UIButton+Extensions.swift */,
				098B5A4420EFC5E800FE201B /* RSubmission+Extensions.swift */,
				098B5A4620EFC68100FE201B /* UITabBarController+Extensions.swift */,
				098B5A4820EFC6A200FE201B /* UINavigationController+Extensions.swift */,
				098B5A4A20EFC6C000FE201B /* UILabel+Extensions.swift */,
				098B5A4C20EFC6E200FE201B /* UIViewController+Extensions.swift */,
				B776B6C1FAE60A1FD45C11A0 /* MediaTableViewController.swift */,
				B776BC65995FE8D1EE75E2AB /* MediaViewController.swift */,
			);
			name = Extensions;
			sourceTree = "<group>";
		};
		298777278D5F06761FD8FF4B /* Frameworks */ = {
			isa = PBXGroup;
			children = (
				BE51BE6420C7386A00DFFD8B /* StoreKit.framework */,
				BE7BFB471F1997BA009CA2E1 /* MapKit.framework */,
				E10B0B547111FDC79C24DA78 /* Pods_Slide_for_Reddit.framework */,
				CE1DDF77D2F040B83CE26E0F /* Pods_Slide_for_RedditTests.framework */,
				C29CF7355B69CCB84BE2FD6B /* Pods_Slide_for_RedditUITests.framework */,
			);
			name = Frameworks;
			sourceTree = "<group>";
		};
		BE0EF7CA1F43F9C30058D572 /* Share to Slide */ = {
			isa = PBXGroup;
			children = (
				BE0EF7CB1F43F9C30058D572 /* ActionViewController.swift */,
				BE0EF7CD1F43F9C30058D572 /* MainInterface.storyboard */,
				BE0EF7D01F43F9C30058D572 /* Info.plist */,
			);
			path = "Share to Slide";
			sourceTree = "<group>";
		};
		BE1DA3991E26D52500EC0A04 /* ContentViewControllers */ = {
			isa = PBXGroup;
			children = (
				BE7AF5771F363A7C0003B24B /* ShadowboxViewController.swift */,
				BEDDA9901E19AB5D003CD6C3 /* WebsiteViewController.swift */,
				BEC494271E307D57006618F3 /* GalleryTableViewController.swift */,
				BEE5BF831E14836E00E3C9AE /* MediaVCDelegate.swift */,
				BE5E53741E1DAEB7004FE226 /* RedditLink.swift */,
				BE981D341E31855500BD3846 /* OpenInChrome.swift */,
				BE9455FB1F32A4C70097EEF0 /* MediaDisplayViewController.swift */,
				BE9455FD1F32B5220097EEF0 /* SingleContentViewController.swift */,
				BE9455FF1F32DD310097EEF0 /* AlbumViewController.swift */,
				BE9456031F34B4B40097EEF0 /* AVControlsPlayer.swift */,
				BE7AF5791F3655F50003B24B /* SwipeDownModalVC.swift */,
				B776BDC00CB0E0C8961A71A3 /* TableDisplayView.swift */,
				BE1CD01620F586E9007746B6 /* CodeDisplayView.swift */,
				B776B6360A2BA2ABC0297545 /* LiveThreadViewController.swift */,
				B776B2E54F7438959A76E42E /* LiveThreadUpdate.swift */,
			);
			name = ContentViewControllers;
			sourceTree = "<group>";
		};
		BE1DA39A1E26E85500EC0A04 /* Overlay */ = {
			isa = PBXGroup;
			children = (
				BE1DA39B1E26E86800EC0A04 /* OverlayTransitioningDelegate.swift */,
				BE1DA39D1E26E89800EC0A04 /* OverlayPresentationController.swift */,
				BE0E8BBF1E26E91E004B56B1 /* BouncyViewControllerAnimator.swift */,
			);
			name = Overlay;
			sourceTree = "<group>";
		};
		BE2DEAAC1E26828B00FBF0B5 /* Settings */ = {
			isa = PBXGroup;
			children = (
				BEBF45E01E23EED800764BB8 /* SettingValues.swift */,
				BE2B8A081E25EEDF0053D493 /* SettingsViewController.swift */,
				BE2B8A0A1E2602CA0053D493 /* SubredditReorderViewController.swift */,
				BE2DEAAD1E2682A800FBF0B5 /* SettingsGeneral.swift */,
				BE8630101E2EDFB2004F0E1F /* FiltersViewController.swift */,
				BE780B5D1E32B41300DAA1EB /* SubredditThemeViewController.swift */,
				BE780B631E3405F300DAA1EB /* SettingsTheme.swift */,
				BE35217D1E3D325A00C30B8D /* SettingsFont.swift */,
				BE2F3F4B1EF62020003C1B28 /* SettingsLayout.swift */,
				BE2F3F591EF8DD3D003C1B28 /* SettingsData.swift */,
				BE2F3F5C1EF96877003C1B28 /* SettingsContent.swift */,
				BE9742371F0409BA00BF48E0 /* SettingsComments.swift */,
				BEE206F51F1CF7D3008BB5F1 /* SettingsLinkHandling.swift */,
				BEE206F71F1CFC96008BB5F1 /* SettingsHistory.swift */,
				B776BF86D3E6B5AC2EEEDE63 /* Filter.swift */,
				B776B64AFABC174BF4DEE478 /* CacheSettings.swift */,
				B776B2AEE4A2438F5803329C /* SettingsPro.swift */,
				BE42B6F220CE01BD00607A54 /* IAPHandler.swift */,
				B776BBAC46362B38981E24E0 /* SettingsBackup.swift */,
				BE872E8220D9BA2500E08364 /* SettingsWelcome.swift */,
				BEF7483120DD894100B6236B /* SettingsGestures.swift */,
			);
			name = Settings;
			sourceTree = "<group>";
		};
		BE2F3F501EF70EB2003C1B28 /* YTPlayerHelper */ = {
			isa = PBXGroup;
			children = (
				BECF52452012B8E700A310F9 /* YTPlayerView.h */,
				BECF52462012B8E700A310F9 /* YTPlayerView.m */,
				BE2F3F531EF70FC1003C1B28 /* Slide for Reddit-Bridging-Header.h */,
			);
			name = YTPlayerHelper;
			sourceTree = "<group>";
		};
		BE3521641E3D22B000C30B8D /* Fonts */ = {
			isa = PBXGroup;
			children = (
				BE3521651E3D22B000C30B8D /* Roboto-Bold.ttf */,
				BE3521711E3D2BFF00C30B8D /* Roboto-BoldItalic.ttf */,
				BE3521721E3D2BFF00C30B8D /* Roboto-Italic.ttf */,
				BE3521731E3D2BFF00C30B8D /* Roboto-LightItalic.ttf */,
				BE3521741E3D2BFF00C30B8D /* Roboto-MediumItalic.ttf */,
				BE3521751E3D2BFF00C30B8D /* RobotoCondensed-BoldItalic.ttf */,
				BE3521761E3D2BFF00C30B8D /* RobotoCondensed-Italic.ttf */,
				BE3521661E3D22B000C30B8D /* Roboto-Light.ttf */,
				BE3521671E3D22B000C30B8D /* Roboto-Medium.ttf */,
				BE3521681E3D22B000C30B8D /* RobotoCondensed-Bold.ttf */,
				BE3521691E3D22B000C30B8D /* RobotoCondensed-Regular.ttf */,
				BE35216F1E3D238400C30B8D /* FontGenerator.swift */,
				BE35217F1E3D3BDD00C30B8D /* LinkParser.swift */,
			);
			path = Fonts;
			sourceTree = "<group>";
		};
		BE3E5C0F1E16BA1300749C0C /* Album */ = {
			isa = PBXGroup;
			children = (
				BE3E5C101E16BA2200749C0C /* AlbumData.swift */,
				BE3E5C111E16BA2200749C0C /* Images.swift */,
				BE3E5C121E16BA2200749C0C /* AlbumJSONBase.swift */,
			);
			name = Album;
			sourceTree = "<group>";
		};
		BE6EA6C01E1C1DC200E9E709 /* Gfycat */ = {
			isa = PBXGroup;
			children = (
				BE6EA6C11E1C1DCE00E9E709 /* GfyItem.swift */,
				BE6EA6C21E1C1DCE00E9E709 /* GfycatJSONBase.swift */,
			);
			name = Gfycat;
			sourceTree = "<group>";
		};
		BE6EA6C51E1C1E8000E9E709 /* Streamable */ = {
			isa = PBXGroup;
			children = (
				BE6EA6C61E1C1E9400E9E709 /* Files.swift */,
				BE6EA6C71E1C1E9400E9E709 /* StreamableJSONBase.swift */,
				BE6EA6C81E1C1E9400E9E709 /* StremableMp4Mobile.swift */,
				BE6EA6C91E1C1E9400E9E709 /* StremableMp4.swift */,
			);
			name = Streamable;
			sourceTree = "<group>";
		};
		BE6EA6CE1E1C1FAD00E9E709 /* VidMe */ = {
			isa = PBXGroup;
			children = (
				BE6EA6CF1E1C1FC700E9E709 /* Channel.swift */,
				BE6EA6D01E1C1FC700E9E709 /* Formats.swift */,
				BE6EA6D11E1C1FC700E9E709 /* VidMeJSONBase.swift */,
				BE6EA6D21E1C1FC700E9E709 /* Progress.swift */,
				BE6EA6D31E1C1FC700E9E709 /* Video.swift */,
				BE6EA6D41E1C1FC700E9E709 /* Watchers.swift */,
			);
			name = VidMe;
			sourceTree = "<group>";
		};
		BE6EA6DB1E1C210200E9E709 /* GfycatCheck */ = {
			isa = PBXGroup;
			children = (
				BE6EA6DC1E1C211200E9E709 /* GfycatCheck.swift */,
			);
			name = GfycatCheck;
			sourceTree = "<group>";
		};
		BE6EA6DE1E1C227400E9E709 /* GfycatTranscoded */ = {
			isa = PBXGroup;
			children = (
				BE6EA6DF1E1C228100E9E709 /* GfycatTranscoded.swift */,
			);
			name = GfycatTranscoded;
			sourceTree = "<group>";
		};
		BE780B671E35276600DAA1EB /* ContentUtilities */ = {
			isa = PBXGroup;
			children = (
				BE7439E81E201AEE008BB63B /* Subscriptions.swift */,
				BEBF45C71E230CC900764BB8 /* History.swift */,
				BE7439F81E21A59C008BB63B /* ActionStates.swift */,
				BE86300E1E2E6A54004F0E1F /* PostFilter.swift */,
				BE780B681E3527D900DAA1EB /* Drafts.swift */,
				BE1CD01420F51C37007746B6 /* RemovalReasons.swift */,
			);
			name = ContentUtilities;
			sourceTree = "<group>";
		};
		BE8FC9FB1E0C46090063B8EF = {
			isa = PBXGroup;
			children = (
				BE77470720367D98006C72E8 /* Credits.plist */,
				298777278D5F06761FD8FF4B /* Frameworks */,
				CA62E6258F89232082F52D05 /* Pods */,
				BE8FCA051E0C46090063B8EF /* Products */,
				BE0EF7CA1F43F9C30058D572 /* Share to Slide */,
				BE8FCA061E0C46090063B8EF /* Slide for Reddit */,
				BE8FCA1B1E0C46090063B8EF /* Slide for RedditTests */,
				BE8FCA261E0C46090063B8EF /* Slide for RedditUITests */,
			);
			sourceTree = "<group>";
		};
		BE8FCA051E0C46090063B8EF /* Products */ = {
			isa = PBXGroup;
			children = (
				BE8FCA041E0C46090063B8EF /* Slide for Reddit.app */,
				BE8FCA181E0C46090063B8EF /* Slide for RedditTests.xctest */,
				BE8FCA231E0C46090063B8EF /* Slide for RedditUITests.xctest */,
			);
			name = Products;
			sourceTree = "<group>";
		};
		BE8FCA061E0C46090063B8EF /* Slide for Reddit */ = {
			isa = PBXGroup;
			children = (
				0965260320E1688400EA53BE /* Extensions */,
				BE7439F41E2162A8008BB63B /* AccountController.swift */,
				BEDDA9921E19AEF2003CD6C3 /* AdDictionary.swift */,
				BEF6F5351E19B4A2002B03B6 /* adsources.txt */,
				B776BFA91C6E10E78077FCE0 /* AutoCache.swift */,
				BE3E5C0F1E16BA1300749C0C /* Album */,
				BE8FCA071E0C46090063B8EF /* AppDelegate.swift */,
				BE8FCA0E1E0C46090063B8EF /* Assets.xcassets */,
				BE44B5831FFAC5FE00D3F6D5 /* BottomSheetController.swift */,
				BE44B5861FFAC66100D3F6D5 /* BSCell.xib */,
				B776B21CFB79FA354C296037 /* ColorMuxPagingViewController.swift */,
				BE2B89F21E2450D70053D493 /* ColorPicker.swift */,
				BE3E5C0B1E160D7000749C0C /* ColorUtil.swift */,
				BE7439F21E20C9BD008BB63B /* CommentCellView.swift */,
				BE3E5C201E18227500749C0C /* CommentDepthCell.swift */,
				BEBF45DC1E23384500764BB8 /* comments.plist */,
				BE3E5C1C1E177B2C00749C0C /* CommentViewController.swift */,
				BE6EA6E31E1DA24700E9E709 /* ContentListingViewController.swift */,
				BEF3ACE11E15C101005848B6 /* ContentType.swift */,
				BE780B671E35276600DAA1EB /* ContentUtilities */,
				BE1DA3991E26D52500EC0A04 /* ContentViewControllers */,
				BE6EA6E11E1DA1A300E9E709 /* ContributionLoader.swift */,
				B776BF3F4BCDE57E4274764F /* CustomAlbum.swift */,
				B776B5502C1178D6A0F51B6A /* CustomAnimateUITableView.swift */,
				BEE5BF6B1E12C92F00E3C9AE /* DateFormatter+util.swift */,
				BE3521641E3D22B000C30B8D /* Fonts */,
				BEC494291E307DDA006618F3 /* GalleryCellView.swift */,
				BE6EA6C01E1C1DC200E9E709 /* Gfycat */,
				BE6EA6DB1E1C210200E9E709 /* GfycatCheck */,
				BE6EA6DE1E1C227400E9E709 /* GfycatTranscoded */,
				BE2B89F41E246CA60053D493 /* GMColor.swift */,
				BE2B89F51E246CA60053D493 /* GMPalette.swift */,
				BEB2B2341E35D25100BF761C /* InboxContributionLoader.swift */,
				BE5089291E3D65600026EAE1 /* InboxListingViewController.swift */,
				BEB2B2361E35D48000BF761C /* InboxViewController.swift */,
				BE8FCA131E0C46090063B8EF /* Info.plist */,
				BE8FCA101E0C46090063B8EF /* LaunchScreen.storyboard */,
				BE9456011F3375460097EEF0 /* LeftTransition.swift */,
				BE97422A1F00112F00BF48E0 /* LinkCellViews */,
				B776B793D6901741B17CAD65 /* Main.storyboard */,
				BEE5BF611E119A9000E3C9AE /* MainViewController.swift */,
				BE8C29201EDE8001004D7514 /* MarginedTableViewCell.swift */,
				BEB2B2381E35D64F00BF761C /* MessageCellView.swift */,
				B776BECBFCB8F58AC234156A /* ModerationViewController.swift */,
				B776B9FD1DF77B11274D680F /* ModMailContributionLoader.swift */,
				B776BA7C2B7217C3875F3BEC /* ModQueueContributionLoader.swift */,
				BE7439F01E203D05008BB63B /* NavigationHeaderView.swift */,
				BE7439EA1E201BB0008BB63B /* NavigationSidebarViewController.swift */,
				BE1DA39A1E26E85500EC0A04 /* Overlay */,
				BEE10FC51F25078F00A72CE5 /* PagingCommentViewController.swift */,
				BE5466261FB93F46007ADD22 /* PlaceholderViewController.swift */,
				BE6EA6E51E1DA5CE00E9E709 /* ProfileContributionLoader.swift */,
				BE6EA6E71E1DA86100E9E709 /* ProfileViewController.swift */,
				BE2F3F571EF886D9003C1B28 /* Reachability.swift */,
				BED76E641E3A9576008E7717 /* RealmDataWrappers.swift */,
				BE8592C11E0EE72800836C1D /* reddift_config.json */,
				BE780B5F1E32CA8F00DAA1EB /* RelatedContributionLoader.swift */,
				BE780B611E32CB9600DAA1EB /* RelatedViewController.swift */,
				BE2B89FA1E253D610053D493 /* ReplyViewController.swift */,
				BE1DA3971E26ADEA00EC0A04 /* SearchContributionLoader.swift */,
				BE1DA3951E26AD5700EC0A04 /* SearchViewController.swift */,
				BEBF45DA1E23383D00764BB8 /* seen.plist */,
				BE2DEAAC1E26828B00FBF0B5 /* Settings */,
				B776B89DC40DC7FB5ECB6C4A /* SFHideSafariViewController.swift */,
				BE7BFB411F128F9B009CA2E1 /* Sidebar.swift */,
				BE8FCA091E0C46090063B8EF /* SingleSubredditViewController.swift */,
				BEE9385320CF31C80021BE80 /* Slide for Reddit.entitlements */,
				BE6EA6C51E1C1E8000E9E709 /* Streamable */,
				BE3E5C161E16BC1A00749C0C /* String+util.swift */,
				BE3E5C181E16BC3900749C0C /* StringHTML+util.swift */,
				BE7439EC1E201C22008BB63B /* SubredditCellView.swift */,
				BE2DEAB31E2693C100FBF0B5 /* SubredditHeaderView.swift */,
				BE2DEAB11E26916700FBF0B5 /* SubSidebarViewController.swift */,
				BE7360A01FB9089B00CA32AD /* TapBehindModalViewController.swift */,
				B776BA78CCE4C75BD7FC5DA3 /* ToolbarTextView.swift */,
				BECF52432012AF7A00A310F9 /* VCPresenter.swift */,
				B776B4EE978D7F23FF4C74BE /* VideoDisplayer.swift */,
				BE6EA6CE1E1C1FAD00E9E709 /* VidMe */,
				B776BD038659E2DE04B541FA /* YTPlayer.html */,
				BE2F3F501EF70EB2003C1B28 /* YTPlayerHelper */,
				BEEA03CC20E1B53E007A8928 /* HapticUtility.swift */,
				BEEA03CE20E2A411007A8928 /* BannerUtil.swift */,
			);
			path = "Slide for Reddit";
			sourceTree = "<group>";
		};
		BE8FCA1B1E0C46090063B8EF /* Slide for RedditTests */ = {
			isa = PBXGroup;
			children = (
				BE8FCA1C1E0C46090063B8EF /* Slide_for_RedditTests.swift */,
				BE8FCA1E1E0C46090063B8EF /* Info.plist */,
			);
			path = "Slide for RedditTests";
			sourceTree = "<group>";
		};
		BE8FCA261E0C46090063B8EF /* Slide for RedditUITests */ = {
			isa = PBXGroup;
			children = (
				BE8FCA271E0C46090063B8EF /* Slide_for_RedditUITests.swift */,
				BE8FCA291E0C46090063B8EF /* Info.plist */,
			);
			path = "Slide for RedditUITests";
			sourceTree = "<group>";
		};
		BE97422A1F00112F00BF48E0 /* LinkCellViews */ = {
			isa = PBXGroup;
			children = (
				BEEA03D020E2C8DC007A8928 /* LinkCellImageCache.swift */,
				BEE5BF631E11A15500E3C9AE /* LinkCellView.swift */,
				BE97422B1F00116D00BF48E0 /* BannerLinkCellView.swift */,
				BE97422D1F0011BE00BF48E0 /* ThumbnailLinkCellView.swift */,
				BE97422F1F0011E500BF48E0 /* TextLinkCellView.swift */,
				BEE206F91F1DE286008BB5F1 /* WrappingFlowLayout.swift */,
				BED7B6B91F2258E700E31A82 /* CachedTitle.swift */,
				BE7AF5751F3529E00003B24B /* ShadowboxLinkViewController.swift */,
				BE0EF7C31F43C9510058D572 /* Spoilers.swift */,
				BE9428E920C46B5600E1A33A /* PostActions.swift */,
				BE36886120E5709300987320 /* FullLinkCellView.swift */,
				BE1CD01220F43E51007746B6 /* TextDisplayStackView.swift */,
				BE1CD01820F599C7007746B6 /* TextStackEstimator.swift */,
			);
			name = LinkCellViews;
			sourceTree = "<group>";
		};
		CA62E6258F89232082F52D05 /* Pods */ = {
			isa = PBXGroup;
			children = (
				6BAF8E6D96B86B50F10DB7B2 /* Pods-Slide for Reddit.debug.xcconfig */,
				F70D53C2FE5736B568A1CC2F /* Pods-Slide for Reddit.release.xcconfig */,
				AE788255F3A312FF233A5FEC /* Pods-Slide for RedditTests.debug.xcconfig */,
				B596ABEF970425FC2114FFB2 /* Pods-Slide for RedditTests.release.xcconfig */,
				BA9177B1039FF29FE7BFC503 /* Pods-Slide for RedditUITests.debug.xcconfig */,
				93C2383A3BDA4B7B033991ED /* Pods-Slide for RedditUITests.release.xcconfig */,
			);
			name = Pods;
			sourceTree = "<group>";
		};
/* End PBXGroup section */

/* Begin PBXNativeTarget section */
		BE8FCA031E0C46090063B8EF /* Slide for Reddit */ = {
			isa = PBXNativeTarget;
			buildConfigurationList = BE8FCA2C1E0C46090063B8EF /* Build configuration list for PBXNativeTarget "Slide for Reddit" */;
			buildPhases = (
				D5DE46DB54A9E1A8D7E1D324 /* [CP] Check Pods Manifest.lock */,
				BE8FCA001E0C46090063B8EF /* Sources */,
				BE8FCA011E0C46090063B8EF /* Frameworks */,
				BE8FCA021E0C46090063B8EF /* Resources */,
				A1EE9457F3FCD70A23E04A54 /* [CP] Embed Pods Frameworks */,
				309E804671C2EAAD2A5C2AA6 /* [CP] Copy Pods Resources */,
				BE2B8A061E25BD220053D493 /* Embed Frameworks */,
				BE0EF7D71F43F9C40058D572 /* Embed App Extensions */,
				BE77470620366576006C72E8 /* ShellScript */,
			);
			buildRules = (
			);
			dependencies = (
			);
			name = "Slide for Reddit";
			productName = "Slide for Reddit";
			productReference = BE8FCA041E0C46090063B8EF /* Slide for Reddit.app */;
			productType = "com.apple.product-type.application";
		};
		BE8FCA171E0C46090063B8EF /* Slide for RedditTests */ = {
			isa = PBXNativeTarget;
			buildConfigurationList = BE8FCA2F1E0C46090063B8EF /* Build configuration list for PBXNativeTarget "Slide for RedditTests" */;
			buildPhases = (
				17B3DFE7F1A85B0B6DE2ECF7 /* [CP] Check Pods Manifest.lock */,
				BE8FCA141E0C46090063B8EF /* Sources */,
				BE8FCA151E0C46090063B8EF /* Frameworks */,
				BE8FCA161E0C46090063B8EF /* Resources */,
				5F0E5800D5E8C55083890FCF /* [CP] Embed Pods Frameworks */,
				EF58F8CBEFF11B1607256F34 /* [CP] Copy Pods Resources */,
			);
			buildRules = (
			);
			dependencies = (
				BE8FCA1A1E0C46090063B8EF /* PBXTargetDependency */,
			);
			name = "Slide for RedditTests";
			productName = "Slide for RedditTests";
			productReference = BE8FCA181E0C46090063B8EF /* Slide for RedditTests.xctest */;
			productType = "com.apple.product-type.bundle.unit-test";
		};
		BE8FCA221E0C46090063B8EF /* Slide for RedditUITests */ = {
			isa = PBXNativeTarget;
			buildConfigurationList = BE8FCA321E0C46090063B8EF /* Build configuration list for PBXNativeTarget "Slide for RedditUITests" */;
			buildPhases = (
				77FAFF16641CB08EF86C3316 /* [CP] Check Pods Manifest.lock */,
				BE8FCA1F1E0C46090063B8EF /* Sources */,
				BE8FCA201E0C46090063B8EF /* Frameworks */,
				BE8FCA211E0C46090063B8EF /* Resources */,
				2AB7598F3956E8C1D3DFBA4A /* [CP] Embed Pods Frameworks */,
				F68DE857EF0B09E4F068BBCC /* [CP] Copy Pods Resources */,
			);
			buildRules = (
			);
			dependencies = (
				BE8FCA251E0C46090063B8EF /* PBXTargetDependency */,
			);
			name = "Slide for RedditUITests";
			productName = "Slide for RedditUITests";
			productReference = BE8FCA231E0C46090063B8EF /* Slide for RedditUITests.xctest */;
			productType = "com.apple.product-type.bundle.ui-testing";
		};
/* End PBXNativeTarget section */

/* Begin PBXProject section */
		BE8FC9FC1E0C46090063B8EF /* Project object */ = {
			isa = PBXProject;
			attributes = {
				LastSwiftUpdateCheck = 0830;
				LastUpgradeCheck = 0820;
				ORGANIZATIONNAME = "Haptic Apps";
				TargetAttributes = {
					BE8FCA031E0C46090063B8EF = {
						CreatedOnToolsVersion = 8.2;
						DevelopmentTeam = FTT89576VQ;
						LastSwiftMigration = 0830;
						ProvisioningStyle = Automatic;
						SystemCapabilities = {
							com.apple.BackgroundModes = {
								enabled = 1;
							};
							com.apple.InAppPurchase = {
								enabled = 1;
							};
							com.apple.Maps.iOS = {
								enabled = 0;
							};
							com.apple.iCloud = {
								enabled = 1;
							};
						};
					};
					BE8FCA171E0C46090063B8EF = {
						CreatedOnToolsVersion = 8.2;
						DevelopmentTeam = 68GVUVA6AU;
						ProvisioningStyle = Automatic;
						TestTargetID = BE8FCA031E0C46090063B8EF;
					};
					BE8FCA221E0C46090063B8EF = {
						CreatedOnToolsVersion = 8.2;
						DevelopmentTeam = 68GVUVA6AU;
						ProvisioningStyle = Automatic;
						TestTargetID = BE8FCA031E0C46090063B8EF;
					};
				};
			};
			buildConfigurationList = BE8FC9FF1E0C46090063B8EF /* Build configuration list for PBXProject "Slide for Reddit" */;
			compatibilityVersion = "Xcode 3.2";
			developmentRegion = English;
			hasScannedForEncodings = 0;
			knownRegions = (
				en,
				Base,
			);
			mainGroup = BE8FC9FB1E0C46090063B8EF;
			productRefGroup = BE8FCA051E0C46090063B8EF /* Products */;
			projectDirPath = "";
			projectRoot = "";
			targets = (
				BE8FCA031E0C46090063B8EF /* Slide for Reddit */,
				BE8FCA171E0C46090063B8EF /* Slide for RedditTests */,
				BE8FCA221E0C46090063B8EF /* Slide for RedditUITests */,
			);
		};
/* End PBXProject section */

/* Begin PBXResourcesBuildPhase section */
		BE8FCA021E0C46090063B8EF /* Resources */ = {
			isa = PBXResourcesBuildPhase;
			buildActionMask = 2147483647;
			files = (
				BE77470820367D98006C72E8 /* Credits.plist in Resources */,
				BE35217A1E3D2E3B00C30B8D /* Roboto-MediumItalic.ttf in Resources */,
				BE35217C1E3D2E4000C30B8D /* RobotoCondensed-Italic.ttf in Resources */,
				BE35217B1E3D2E3D00C30B8D /* RobotoCondensed-BoldItalic.ttf in Resources */,
				BE8FCA121E0C46090063B8EF /* LaunchScreen.storyboard in Resources */,
				BE3521791E3D2E3900C30B8D /* Roboto-LightItalic.ttf in Resources */,
				BE35216B1E3D22B000C30B8D /* Roboto-Light.ttf in Resources */,
				BEF6F5361E19B4A2002B03B6 /* adsources.txt in Resources */,
				BE44B5881FFAC66100D3F6D5 /* BSCell.xib in Resources */,
				BE8FCA0F1E0C46090063B8EF /* Assets.xcassets in Resources */,
				BEBF45DB1E23383D00764BB8 /* seen.plist in Resources */,
				BE35216D1E3D22B000C30B8D /* RobotoCondensed-Bold.ttf in Resources */,
				BE3521781E3D2E3600C30B8D /* Roboto-Italic.ttf in Resources */,
				BE35216A1E3D22B000C30B8D /* Roboto-Bold.ttf in Resources */,
				BEBF45DD1E23384500764BB8 /* comments.plist in Resources */,
				BE35216C1E3D22B000C30B8D /* Roboto-Medium.ttf in Resources */,
				BE8592C21E0EE72800836C1D /* reddift_config.json in Resources */,
				BE35216E1E3D22B000C30B8D /* RobotoCondensed-Regular.ttf in Resources */,
				BE3521771E3D2E3300C30B8D /* Roboto-BoldItalic.ttf in Resources */,
				B776B496CD1CCCF42B176B00 /* YTPlayer.html in Resources */,
				B776B6AC686D43299A5C8384 /* Main.storyboard in Resources */,
			);
			runOnlyForDeploymentPostprocessing = 0;
		};
		BE8FCA161E0C46090063B8EF /* Resources */ = {
			isa = PBXResourcesBuildPhase;
			buildActionMask = 2147483647;
			files = (
			);
			runOnlyForDeploymentPostprocessing = 0;
		};
		BE8FCA211E0C46090063B8EF /* Resources */ = {
			isa = PBXResourcesBuildPhase;
			buildActionMask = 2147483647;
			files = (
			);
			runOnlyForDeploymentPostprocessing = 0;
		};
/* End PBXResourcesBuildPhase section */

/* Begin PBXShellScriptBuildPhase section */
		17B3DFE7F1A85B0B6DE2ECF7 /* [CP] Check Pods Manifest.lock */ = {
			isa = PBXShellScriptBuildPhase;
			buildActionMask = 2147483647;
			files = (
			);
			inputPaths = (
				"${PODS_PODFILE_DIR_PATH}/Podfile.lock",
				"${PODS_ROOT}/Manifest.lock",
			);
			name = "[CP] Check Pods Manifest.lock";
			outputPaths = (
				"$(DERIVED_FILE_DIR)/Pods-Slide for RedditTests-checkManifestLockResult.txt",
			);
			runOnlyForDeploymentPostprocessing = 0;
			shellPath = /bin/sh;
			shellScript = "diff \"${PODS_PODFILE_DIR_PATH}/Podfile.lock\" \"${PODS_ROOT}/Manifest.lock\" > /dev/null\nif [ $? != 0 ] ; then\n    # print error to STDERR\n    echo \"error: The sandbox is not in sync with the Podfile.lock. Run 'pod install' or update your CocoaPods installation.\" >&2\n    exit 1\nfi\n# This output is used by Xcode 'outputs' to avoid re-running this script phase.\necho \"SUCCESS\" > \"${SCRIPT_OUTPUT_FILE_0}\"\n";
			showEnvVarsInLog = 0;
		};
		2AB7598F3956E8C1D3DFBA4A /* [CP] Embed Pods Frameworks */ = {
			isa = PBXShellScriptBuildPhase;
			buildActionMask = 2147483647;
			files = (
			);
			inputPaths = (
			);
			name = "[CP] Embed Pods Frameworks";
			outputPaths = (
			);
			runOnlyForDeploymentPostprocessing = 0;
			shellPath = /bin/sh;
			shellScript = "\"${SRCROOT}/Pods/Target Support Files/Pods-Slide for RedditUITests/Pods-Slide for RedditUITests-frameworks.sh\"\n";
			showEnvVarsInLog = 0;
		};
		309E804671C2EAAD2A5C2AA6 /* [CP] Copy Pods Resources */ = {
			isa = PBXShellScriptBuildPhase;
			buildActionMask = 2147483647;
			files = (
			);
			inputPaths = (
			);
			name = "[CP] Copy Pods Resources";
			outputPaths = (
			);
			runOnlyForDeploymentPostprocessing = 0;
			shellPath = /bin/sh;
			shellScript = "\"${SRCROOT}/Pods/Target Support Files/Pods-Slide for Reddit/Pods-Slide for Reddit-resources.sh\"\n";
			showEnvVarsInLog = 0;
		};
		5F0E5800D5E8C55083890FCF /* [CP] Embed Pods Frameworks */ = {
			isa = PBXShellScriptBuildPhase;
			buildActionMask = 2147483647;
			files = (
			);
			inputPaths = (
			);
			name = "[CP] Embed Pods Frameworks";
			outputPaths = (
			);
			runOnlyForDeploymentPostprocessing = 0;
			shellPath = /bin/sh;
			shellScript = "\"${SRCROOT}/Pods/Target Support Files/Pods-Slide for RedditTests/Pods-Slide for RedditTests-frameworks.sh\"\n";
			showEnvVarsInLog = 0;
		};
		77FAFF16641CB08EF86C3316 /* [CP] Check Pods Manifest.lock */ = {
			isa = PBXShellScriptBuildPhase;
			buildActionMask = 2147483647;
			files = (
			);
			inputPaths = (
				"${PODS_PODFILE_DIR_PATH}/Podfile.lock",
				"${PODS_ROOT}/Manifest.lock",
			);
			name = "[CP] Check Pods Manifest.lock";
			outputPaths = (
				"$(DERIVED_FILE_DIR)/Pods-Slide for RedditUITests-checkManifestLockResult.txt",
			);
			runOnlyForDeploymentPostprocessing = 0;
			shellPath = /bin/sh;
			shellScript = "diff \"${PODS_PODFILE_DIR_PATH}/Podfile.lock\" \"${PODS_ROOT}/Manifest.lock\" > /dev/null\nif [ $? != 0 ] ; then\n    # print error to STDERR\n    echo \"error: The sandbox is not in sync with the Podfile.lock. Run 'pod install' or update your CocoaPods installation.\" >&2\n    exit 1\nfi\n# This output is used by Xcode 'outputs' to avoid re-running this script phase.\necho \"SUCCESS\" > \"${SCRIPT_OUTPUT_FILE_0}\"\n";
			showEnvVarsInLog = 0;
		};
		A1EE9457F3FCD70A23E04A54 /* [CP] Embed Pods Frameworks */ = {
			isa = PBXShellScriptBuildPhase;
			buildActionMask = 2147483647;
			files = (
			);
			inputPaths = (
				"${SRCROOT}/Pods/Target Support Files/Pods-Slide for Reddit/Pods-Slide for Reddit-frameworks.sh",
				"${BUILT_PRODUCTS_DIR}/ActionSheetPicker-3.0/ActionSheetPicker_3_0.framework",
				"${BUILT_PRODUCTS_DIR}/Alamofire/Alamofire.framework",
				"${BUILT_PRODUCTS_DIR}/Anchorage/Anchorage.framework",
				"${BUILT_PRODUCTS_DIR}/BadgeSwift/BadgeSwift.framework",
				"${BUILT_PRODUCTS_DIR}/BiometricAuthentication/BiometricAuthentication.framework",
				"${BUILT_PRODUCTS_DIR}/DTCoreText/DTCoreText.framework",
				"${BUILT_PRODUCTS_DIR}/DTFoundation/DTFoundation.framework",
				"${BUILT_PRODUCTS_DIR}/LicensesViewController/LicensesViewController.framework",
				"${BUILT_PRODUCTS_DIR}/MDFInternationalization/MDFInternationalization.framework",
				"${BUILT_PRODUCTS_DIR}/MDFTextAccessibility/MDFTextAccessibility.framework",
				"${BUILT_PRODUCTS_DIR}/MKColorPicker/MKColorPicker.framework",
				"${BUILT_PRODUCTS_DIR}/MTColorDistance/MTColorDistance.framework",
				"${BUILT_PRODUCTS_DIR}/MaterialComponents/MaterialComponents.framework",
				"${BUILT_PRODUCTS_DIR}/MotionAnimator/MotionAnimator.framework",
				"${BUILT_PRODUCTS_DIR}/MotionInterchange/MotionInterchange.framework",
				"${BUILT_PRODUCTS_DIR}/RLBAlertsPickers/RLBAlertsPickers.framework",
				"${BUILT_PRODUCTS_DIR}/Realm/Realm.framework",
				"${BUILT_PRODUCTS_DIR}/RealmSwift/RealmSwift.framework",
				"${BUILT_PRODUCTS_DIR}/SDWebImage/SDWebImage.framework",
				"${BUILT_PRODUCTS_DIR}/SideMenu/SideMenu.framework",
				"${BUILT_PRODUCTS_DIR}/SloppySwiper/SloppySwiper.framework",
				"${BUILT_PRODUCTS_DIR}/Starscream/Starscream.framework",
				"${BUILT_PRODUCTS_DIR}/SwiftSpreadsheet/SwiftSpreadsheet.framework",
				"${BUILT_PRODUCTS_DIR}/SwiftyJSON/SwiftyJSON.framework",
				"${BUILT_PRODUCTS_DIR}/TTTAttributedLabel/TTTAttributedLabel.framework",
				"${BUILT_PRODUCTS_DIR}/Then/Then.framework",
				"${BUILT_PRODUCTS_DIR}/XLActionController/XLActionController.framework",
				"${BUILT_PRODUCTS_DIR}/reddift/reddift.framework",
			);
			name = "[CP] Embed Pods Frameworks";
			outputPaths = (
				"${TARGET_BUILD_DIR}/${FRAMEWORKS_FOLDER_PATH}/ActionSheetPicker_3_0.framework",
				"${TARGET_BUILD_DIR}/${FRAMEWORKS_FOLDER_PATH}/Alamofire.framework",
				"${TARGET_BUILD_DIR}/${FRAMEWORKS_FOLDER_PATH}/Anchorage.framework",
				"${TARGET_BUILD_DIR}/${FRAMEWORKS_FOLDER_PATH}/BadgeSwift.framework",
				"${TARGET_BUILD_DIR}/${FRAMEWORKS_FOLDER_PATH}/BiometricAuthentication.framework",
				"${TARGET_BUILD_DIR}/${FRAMEWORKS_FOLDER_PATH}/DTCoreText.framework",
				"${TARGET_BUILD_DIR}/${FRAMEWORKS_FOLDER_PATH}/DTFoundation.framework",
				"${TARGET_BUILD_DIR}/${FRAMEWORKS_FOLDER_PATH}/LicensesViewController.framework",
				"${TARGET_BUILD_DIR}/${FRAMEWORKS_FOLDER_PATH}/MDFInternationalization.framework",
				"${TARGET_BUILD_DIR}/${FRAMEWORKS_FOLDER_PATH}/MDFTextAccessibility.framework",
				"${TARGET_BUILD_DIR}/${FRAMEWORKS_FOLDER_PATH}/MKColorPicker.framework",
				"${TARGET_BUILD_DIR}/${FRAMEWORKS_FOLDER_PATH}/MTColorDistance.framework",
				"${TARGET_BUILD_DIR}/${FRAMEWORKS_FOLDER_PATH}/MaterialComponents.framework",
				"${TARGET_BUILD_DIR}/${FRAMEWORKS_FOLDER_PATH}/MotionAnimator.framework",
				"${TARGET_BUILD_DIR}/${FRAMEWORKS_FOLDER_PATH}/MotionInterchange.framework",
				"${TARGET_BUILD_DIR}/${FRAMEWORKS_FOLDER_PATH}/RLBAlertsPickers.framework",
				"${TARGET_BUILD_DIR}/${FRAMEWORKS_FOLDER_PATH}/Realm.framework",
				"${TARGET_BUILD_DIR}/${FRAMEWORKS_FOLDER_PATH}/RealmSwift.framework",
				"${TARGET_BUILD_DIR}/${FRAMEWORKS_FOLDER_PATH}/SDWebImage.framework",
				"${TARGET_BUILD_DIR}/${FRAMEWORKS_FOLDER_PATH}/SideMenu.framework",
				"${TARGET_BUILD_DIR}/${FRAMEWORKS_FOLDER_PATH}/SloppySwiper.framework",
				"${TARGET_BUILD_DIR}/${FRAMEWORKS_FOLDER_PATH}/Starscream.framework",
				"${TARGET_BUILD_DIR}/${FRAMEWORKS_FOLDER_PATH}/SwiftSpreadsheet.framework",
				"${TARGET_BUILD_DIR}/${FRAMEWORKS_FOLDER_PATH}/SwiftyJSON.framework",
				"${TARGET_BUILD_DIR}/${FRAMEWORKS_FOLDER_PATH}/TTTAttributedLabel.framework",
				"${TARGET_BUILD_DIR}/${FRAMEWORKS_FOLDER_PATH}/Then.framework",
				"${TARGET_BUILD_DIR}/${FRAMEWORKS_FOLDER_PATH}/XLActionController.framework",
				"${TARGET_BUILD_DIR}/${FRAMEWORKS_FOLDER_PATH}/reddift.framework",
			);
			runOnlyForDeploymentPostprocessing = 0;
			shellPath = /bin/sh;
			shellScript = "\"${SRCROOT}/Pods/Target Support Files/Pods-Slide for Reddit/Pods-Slide for Reddit-frameworks.sh\"\n";
			showEnvVarsInLog = 0;
		};
		BE77470620366576006C72E8 /* ShellScript */ = {
			isa = PBXShellScriptBuildPhase;
			buildActionMask = 2147483647;
			files = (
			);
			inputPaths = (
			);
			outputPaths = (
			);
			runOnlyForDeploymentPostprocessing = 0;
			shellPath = /bin/sh;
			shellScript = "./credits.py -s \"$SRCROOT\" -o \"$SRCROOT/Slide for Reddit/Credits.plist\"";
		};
		D5DE46DB54A9E1A8D7E1D324 /* [CP] Check Pods Manifest.lock */ = {
			isa = PBXShellScriptBuildPhase;
			buildActionMask = 2147483647;
			files = (
			);
			inputPaths = (
				"${PODS_PODFILE_DIR_PATH}/Podfile.lock",
				"${PODS_ROOT}/Manifest.lock",
			);
			name = "[CP] Check Pods Manifest.lock";
			outputPaths = (
				"$(DERIVED_FILE_DIR)/Pods-Slide for Reddit-checkManifestLockResult.txt",
			);
			runOnlyForDeploymentPostprocessing = 0;
			shellPath = /bin/sh;
			shellScript = "diff \"${PODS_PODFILE_DIR_PATH}/Podfile.lock\" \"${PODS_ROOT}/Manifest.lock\" > /dev/null\nif [ $? != 0 ] ; then\n    # print error to STDERR\n    echo \"error: The sandbox is not in sync with the Podfile.lock. Run 'pod install' or update your CocoaPods installation.\" >&2\n    exit 1\nfi\n# This output is used by Xcode 'outputs' to avoid re-running this script phase.\necho \"SUCCESS\" > \"${SCRIPT_OUTPUT_FILE_0}\"\n";
			showEnvVarsInLog = 0;
		};
		EF58F8CBEFF11B1607256F34 /* [CP] Copy Pods Resources */ = {
			isa = PBXShellScriptBuildPhase;
			buildActionMask = 2147483647;
			files = (
			);
			inputPaths = (
			);
			name = "[CP] Copy Pods Resources";
			outputPaths = (
			);
			runOnlyForDeploymentPostprocessing = 0;
			shellPath = /bin/sh;
			shellScript = "\"${SRCROOT}/Pods/Target Support Files/Pods-Slide for RedditTests/Pods-Slide for RedditTests-resources.sh\"\n";
			showEnvVarsInLog = 0;
		};
		F68DE857EF0B09E4F068BBCC /* [CP] Copy Pods Resources */ = {
			isa = PBXShellScriptBuildPhase;
			buildActionMask = 2147483647;
			files = (
			);
			inputPaths = (
			);
			name = "[CP] Copy Pods Resources";
			outputPaths = (
			);
			runOnlyForDeploymentPostprocessing = 0;
			shellPath = /bin/sh;
			shellScript = "\"${SRCROOT}/Pods/Target Support Files/Pods-Slide for RedditUITests/Pods-Slide for RedditUITests-resources.sh\"\n";
			showEnvVarsInLog = 0;
		};
/* End PBXShellScriptBuildPhase section */

/* Begin PBXSourcesBuildPhase section */
		BE8FCA001E0C46090063B8EF /* Sources */ = {
			isa = PBXSourcesBuildPhase;
			buildActionMask = 2147483647;
			files = (
				BE6EA6E41E1DA24700E9E709 /* ContentListingViewController.swift in Sources */,
				BE0E8BC01E26E91E004B56B1 /* BouncyViewControllerAnimator.swift in Sources */,
				BEEA03CF20E2A411007A8928 /* BannerUtil.swift in Sources */,
				BE8C29211EDE8001004D7514 /* MarginedTableViewCell.swift in Sources */,
				BE9428EA20C46B5600E1A33A /* PostActions.swift in Sources */,
				BE3E5C0C1E160D7000749C0C /* ColorUtil.swift in Sources */,
				BEEA03CD20E1B53E007A8928 /* HapticUtility.swift in Sources */,
				BECF52472012B8E700A310F9 /* YTPlayerView.m in Sources */,
				BE2F3F5D1EF96877003C1B28 /* SettingsContent.swift in Sources */,
				BE9456001F32DD310097EEF0 /* AlbumViewController.swift in Sources */,
				BE6EA6CC1E1C1E9400E9E709 /* StremableMp4Mobile.swift in Sources */,
				BE6EA6C31E1C1DCE00E9E709 /* GfyItem.swift in Sources */,
				BEF7483220DD894100B6236B /* SettingsGestures.swift in Sources */,
				098B5A4920EFC6A200FE201B /* UINavigationController+Extensions.swift in Sources */,
				BEDDA9911E19AB5D003CD6C3 /* WebsiteViewController.swift in Sources */,
				0965261120E2AA5400EA53BE /* String+Extensions.swift in Sources */,
				BE7BFB421F128F9B009CA2E1 /* Sidebar.swift in Sources */,
				BE3E5C131E16BA2200749C0C /* AlbumData.swift in Sources */,
				BE6EA6C41E1C1DCE00E9E709 /* GfycatJSONBase.swift in Sources */,
				0965260920E2982A00EA53BE /* UIImage+Extensions.swift in Sources */,
				BE6EA6D91E1C1FC700E9E709 /* Video.swift in Sources */,
				BE9455FC1F32A4C70097EEF0 /* MediaDisplayViewController.swift in Sources */,
				BE6EA6E61E1DA5CE00E9E709 /* ProfileContributionLoader.swift in Sources */,
				BE2B89F61E246CA60053D493 /* GMColor.swift in Sources */,
				BE780B621E32CB9600DAA1EB /* RelatedViewController.swift in Sources */,
				0965260D20E2989600EA53BE /* UITableView+Extensions.swift in Sources */,
				BE2B8A091E25EEDF0053D493 /* SettingsViewController.swift in Sources */,
				BEE206FA1F1DE286008BB5F1 /* WrappingFlowLayout.swift in Sources */,
				BE7439F51E2162A8008BB63B /* AccountController.swift in Sources */,
				BE872E8320D9BA2500E08364 /* SettingsWelcome.swift in Sources */,
				BE780B641E3405F300DAA1EB /* SettingsTheme.swift in Sources */,
				BE6EA6CB1E1C1E9400E9E709 /* StreamableJSONBase.swift in Sources */,
				BE6EA6E21E1DA1A300E9E709 /* ContributionLoader.swift in Sources */,
				098B5A4520EFC5E800FE201B /* RSubmission+Extensions.swift in Sources */,
				BE6EA6DA1E1C1FC700E9E709 /* Watchers.swift in Sources */,
				BE7360A11FB9089B00CA32AD /* TapBehindModalViewController.swift in Sources */,
				BE3521801E3D3BDD00C30B8D /* LinkParser.swift in Sources */,
				BE5466271FB93F46007ADD22 /* PlaceholderViewController.swift in Sources */,
				BEE5BF621E119A9000E3C9AE /* MainViewController.swift in Sources */,
				BE6EA6D61E1C1FC700E9E709 /* Formats.swift in Sources */,
				BE780B691E3527DA00DAA1EB /* Drafts.swift in Sources */,
				BEDDA9931E19AEF2003CD6C3 /* AdDictionary.swift in Sources */,
				BE3E5C141E16BA2200749C0C /* Images.swift in Sources */,
				BEF3ACE21E15C101005848B6 /* ContentType.swift in Sources */,
				098B5A4D20EFC6E200FE201B /* UIViewController+Extensions.swift in Sources */,
				BE7439F11E203D05008BB63B /* NavigationHeaderView.swift in Sources */,
				BE2DEAAE1E2682A800FBF0B5 /* SettingsGeneral.swift in Sources */,
				BE6EA6CD1E1C1E9400E9E709 /* StremableMp4.swift in Sources */,
				BE3E5C1D1E177B2C00749C0C /* CommentViewController.swift in Sources */,
				BE7439EB1E201BB0008BB63B /* NavigationSidebarViewController.swift in Sources */,
				BE2F3F4C1EF62021003C1B28 /* SettingsLayout.swift in Sources */,
				BE1DA39E1E26E89800EC0A04 /* OverlayPresentationController.swift in Sources */,
				0965260B20E2987800EA53BE /* UISearchBar+Extensions.swift in Sources */,
				BE7439ED1E201C22008BB63B /* SubredditCellView.swift in Sources */,
				BE3E5C211E18227500749C0C /* CommentDepthCell.swift in Sources */,
				BE9456041F34B4B40097EEF0 /* AVControlsPlayer.swift in Sources */,
				0965260720E28FEE00EA53BE /* UIStackView+Extensions.swift in Sources */,
				BE1DA3961E26AD5700EC0A04 /* SearchViewController.swift in Sources */,
				BE6EA6E81E1DA86100E9E709 /* ProfileViewController.swift in Sources */,
				BE35217E1E3D325A00C30B8D /* SettingsFont.swift in Sources */,
				BE780B601E32CA8F00DAA1EB /* RelatedContributionLoader.swift in Sources */,
				098FC80F20E52D1A00F819F3 /* CGSize+Extensions.swift in Sources */,
				BE6EA6D51E1C1FC700E9E709 /* Channel.swift in Sources */,
				0965260F20E298BB00EA53BE /* Object+Extensions.swift in Sources */,
				BED7B6BA1F2258E700E31A82 /* CachedTitle.swift in Sources */,
				BE2DEAB41E2693C100FBF0B5 /* SubredditHeaderView.swift in Sources */,
				BE2B8A0B1E2602CD0053D493 /* SubredditReorderViewController.swift in Sources */,
				098B5A4320EFC5B600FE201B /* UIButton+Extensions.swift in Sources */,
				BEE206F61F1CF7D3008BB5F1 /* SettingsLinkHandling.swift in Sources */,
				BEC494281E307D57006618F3 /* GalleryTableViewController.swift in Sources */,
				BEBF45E11E23EED800764BB8 /* SettingValues.swift in Sources */,
				BED76E651E3A9576008E7717 /* RealmDataWrappers.swift in Sources */,
				BE3E5C191E16BC3900749C0C /* StringHTML+util.swift in Sources */,
				BE7439E91E201AEE008BB63B /* Subscriptions.swift in Sources */,
				BE97422C1F00116D00BF48E0 /* BannerLinkCellView.swift in Sources */,
				BE7AF5781F363A7C0003B24B /* ShadowboxViewController.swift in Sources */,
				BE3521701E3D238400C30B8D /* FontGenerator.swift in Sources */,
				BE2B89F71E246CA60053D493 /* GMPalette.swift in Sources */,
				BE780B5E1E32B41300DAA1EB /* SubredditThemeViewController.swift in Sources */,
				BE1DA39C1E26E86800EC0A04 /* OverlayTransitioningDelegate.swift in Sources */,
				BE1CD01720F586E9007746B6 /* CodeDisplayView.swift in Sources */,
				BE3E5C151E16BA2200749C0C /* AlbumJSONBase.swift in Sources */,
				BEEA03D120E2C8DC007A8928 /* LinkCellImageCache.swift in Sources */,
				BEE5BF841E14836E00E3C9AE /* MediaVCDelegate.swift in Sources */,
				BE2B89FB1E253D610053D493 /* ReplyViewController.swift in Sources */,
				BE6EA6D71E1C1FC700E9E709 /* VidMeJSONBase.swift in Sources */,
				BE0EF7C41F43C9520058D572 /* Spoilers.swift in Sources */,
				BE3E5C171E16BC1A00749C0C /* String+util.swift in Sources */,
				BE1CD01520F51C37007746B6 /* RemovalReasons.swift in Sources */,
				BE9742381F0409BA00BF48E0 /* SettingsComments.swift in Sources */,
				BE2F3F581EF886D9003C1B28 /* Reachability.swift in Sources */,
				098B5A4B20EFC6C000FE201B /* UILabel+Extensions.swift in Sources */,
				BE44B5841FFAC5FE00D3F6D5 /* BottomSheetController.swift in Sources */,
				BE9742301F0011E500BF48E0 /* TextLinkCellView.swift in Sources */,
				BE8FCA0A1E0C46090063B8EF /* SingleSubredditViewController.swift in Sources */,
				BEB2B2391E35D64F00BF761C /* MessageCellView.swift in Sources */,
				BEB2B2371E35D48000BF761C /* InboxViewController.swift in Sources */,
				BEE206F81F1CFC96008BB5F1 /* SettingsHistory.swift in Sources */,
				BE9456021F3375460097EEF0 /* LeftTransition.swift in Sources */,
				BE2F3F5A1EF8DD3D003C1B28 /* SettingsData.swift in Sources */,
				BE7AF5761F3529E00003B24B /* ShadowboxLinkViewController.swift in Sources */,
				BEBF45C81E230CC900764BB8 /* History.swift in Sources */,
				BE6EA6E01E1C228100E9E709 /* GfycatTranscoded.swift in Sources */,
				BEE5BF641E11A15500E3C9AE /* LinkCellView.swift in Sources */,
				BE42B6F320CE01BD00607A54 /* IAPHandler.swift in Sources */,
				BE6EA6CA1E1C1E9400E9E709 /* Files.swift in Sources */,
				BE7439F91E21A59C008BB63B /* ActionStates.swift in Sources */,
				BE86300F1E2E6A54004F0E1F /* PostFilter.swift in Sources */,
				BE8FCA081E0C46090063B8EF /* AppDelegate.swift in Sources */,
				BE6EA6D81E1C1FC700E9E709 /* Progress.swift in Sources */,
				BE1DA3981E26ADEA00EC0A04 /* SearchContributionLoader.swift in Sources */,
				BE6EA6DD1E1C211200E9E709 /* GfycatCheck.swift in Sources */,
				BEE5BF6C1E12C92F00E3C9AE /* DateFormatter+util.swift in Sources */,
				BE981D351E31855500BD3846 /* OpenInChrome.swift in Sources */,
				BE50892A1E3D65610026EAE1 /* InboxListingViewController.swift in Sources */,
				BE2B89F31E2450D70053D493 /* ColorPicker.swift in Sources */,
				BE2DEAB21E26916700FBF0B5 /* SubSidebarViewController.swift in Sources */,
				BE7439F31E20C9BE008BB63B /* CommentCellView.swift in Sources */,
				BE8630111E2EDFB2004F0E1F /* FiltersViewController.swift in Sources */,
				BE36886220E5709300987320 /* FullLinkCellView.swift in Sources */,
				BEB2B2351E35D25100BF761C /* InboxContributionLoader.swift in Sources */,
				BECF52442012AF7A00A310F9 /* VCPresenter.swift in Sources */,
				BEE10FC61F25078F00A72CE5 /* PagingCommentViewController.swift in Sources */,
				BE7AF57A1F3655F50003B24B /* SwipeDownModalVC.swift in Sources */,
				BE5E53751E1DAEB7004FE226 /* RedditLink.swift in Sources */,
				BEC4942A1E307DDA006618F3 /* GalleryCellView.swift in Sources */,
				BE97422E1F0011BE00BF48E0 /* ThumbnailLinkCellView.swift in Sources */,
				BE9455FE1F32B5220097EEF0 /* SingleContentViewController.swift in Sources */,
				B776BF494A7A822D5DB4B5BC /* ColorMuxPagingViewController.swift in Sources */,
				BE1CD01320F43E51007746B6 /* TextDisplayStackView.swift in Sources */,
				098B5A4720EFC68100FE201B /* UITabBarController+Extensions.swift in Sources */,
				B776B919A0E908BFAB060DE7 /* ToolbarTextView.swift in Sources */,
				BE1CD01920F599C7007746B6 /* TextStackEstimator.swift in Sources */,
				B776BAD2D3F58C29030A4230 /* SFHideSafariViewController.swift in Sources */,
				098B5A4120EFC58300FE201B /* UIApplication+Extensions.swift in Sources */,
				B776BA8D503319846E83C4A4 /* VideoDisplayer.swift in Sources */,
				B776BD2C5BBC647BF29E06F8 /* CustomAnimateUITableView.swift in Sources */,
				B776B41AF52E177BCE0241F3 /* Filter.swift in Sources */,
				B776BB46CB68FCCCA9E843A9 /* CacheSettings.swift in Sources */,
				B776B87EDB6E25D8D1B2D4B5 /* CustomAlbum.swift in Sources */,
				B776BC55CA329427879F17B4 /* ModMailContributionLoader.swift in Sources */,
				B776B5282EE4DA559E97F9B3 /* ModerationViewController.swift in Sources */,
				0965260520E168B200EA53BE /* UIView+Extensions.swift in Sources */,
				B776B17D5CA92860424F37C0 /* ModQueueContributionLoader.swift in Sources */,
				B776BD48651556FF298BF3EB /* TableDisplayView.swift in Sources */,
				B776BB7F8D38650384698FD1 /* LiveThreadViewController.swift in Sources */,
				B776BB2D5B79A707C1A41B8C /* LiveThreadUpdate.swift in Sources */,
				B776B2D12CF5BF9AC64427BA /* AutoCache.swift in Sources */,
				B776B1DF80711B443ED76B61 /* SettingsPro.swift in Sources */,
				B776B4F018104C3E2A89B878 /* SettingsBackup.swift in Sources */,
				B776B69E386227A51C8E10DF /* MediaTableViewController.swift in Sources */,
				B776B1E23F4DEC18069F1579 /* MediaViewController.swift in Sources */,
			);
			runOnlyForDeploymentPostprocessing = 0;
		};
		BE8FCA141E0C46090063B8EF /* Sources */ = {
			isa = PBXSourcesBuildPhase;
			buildActionMask = 2147483647;
			files = (
				BE8FCA1D1E0C46090063B8EF /* Slide_for_RedditTests.swift in Sources */,
			);
			runOnlyForDeploymentPostprocessing = 0;
		};
		BE8FCA1F1E0C46090063B8EF /* Sources */ = {
			isa = PBXSourcesBuildPhase;
			buildActionMask = 2147483647;
			files = (
				BE8FCA281E0C46090063B8EF /* Slide_for_RedditUITests.swift in Sources */,
			);
			runOnlyForDeploymentPostprocessing = 0;
		};
/* End PBXSourcesBuildPhase section */

/* Begin PBXTargetDependency section */
		BE8FCA1A1E0C46090063B8EF /* PBXTargetDependency */ = {
			isa = PBXTargetDependency;
			target = BE8FCA031E0C46090063B8EF /* Slide for Reddit */;
			targetProxy = BE8FCA191E0C46090063B8EF /* PBXContainerItemProxy */;
		};
		BE8FCA251E0C46090063B8EF /* PBXTargetDependency */ = {
			isa = PBXTargetDependency;
			target = BE8FCA031E0C46090063B8EF /* Slide for Reddit */;
			targetProxy = BE8FCA241E0C46090063B8EF /* PBXContainerItemProxy */;
		};
/* End PBXTargetDependency section */

/* Begin PBXVariantGroup section */
		BE0EF7CD1F43F9C30058D572 /* MainInterface.storyboard */ = {
			isa = PBXVariantGroup;
			children = (
				BE0EF7CE1F43F9C30058D572 /* Base */,
			);
			name = MainInterface.storyboard;
			sourceTree = "<group>";
		};
		BE8FCA101E0C46090063B8EF /* LaunchScreen.storyboard */ = {
			isa = PBXVariantGroup;
			children = (
				BE8FCA111E0C46090063B8EF /* Base */,
			);
			name = LaunchScreen.storyboard;
			sourceTree = "<group>";
		};
/* End PBXVariantGroup section */

/* Begin XCBuildConfiguration section */
		BE8FCA2A1E0C46090063B8EF /* Debug */ = {
			isa = XCBuildConfiguration;
			buildSettings = {
				ALWAYS_SEARCH_USER_PATHS = NO;
				CLANG_ANALYZER_NONNULL = YES;
				CLANG_CXX_LANGUAGE_STANDARD = "gnu++0x";
				CLANG_CXX_LIBRARY = "libc++";
				CLANG_ENABLE_MODULES = YES;
				CLANG_ENABLE_OBJC_ARC = YES;
				CLANG_WARN_BOOL_CONVERSION = YES;
				CLANG_WARN_CONSTANT_CONVERSION = YES;
				CLANG_WARN_DIRECT_OBJC_ISA_USAGE = YES_ERROR;
				CLANG_WARN_DOCUMENTATION_COMMENTS = YES;
				CLANG_WARN_EMPTY_BODY = YES;
				CLANG_WARN_ENUM_CONVERSION = YES;
				CLANG_WARN_INFINITE_RECURSION = YES;
				CLANG_WARN_INT_CONVERSION = YES;
				CLANG_WARN_OBJC_ROOT_CLASS = YES_ERROR;
				CLANG_WARN_SUSPICIOUS_MOVE = YES;
				CLANG_WARN_UNREACHABLE_CODE = YES;
				CLANG_WARN__DUPLICATE_METHOD_MATCH = YES;
				"CODE_SIGN_IDENTITY[sdk=iphoneos*]" = "iPhone Developer";
				COPY_PHASE_STRIP = NO;
				DEBUG_INFORMATION_FORMAT = dwarf;
				DEVELOPMENT_TEAM = FTT89576VQ;
				ENABLE_STRICT_OBJC_MSGSEND = YES;
				ENABLE_TESTABILITY = YES;
				GCC_C_LANGUAGE_STANDARD = gnu99;
				GCC_DYNAMIC_NO_PIC = NO;
				GCC_NO_COMMON_BLOCKS = YES;
				GCC_OPTIMIZATION_LEVEL = 0;
				GCC_PREPROCESSOR_DEFINITIONS = (
					"DEBUG=1",
					"$(inherited)",
				);
				GCC_WARN_64_TO_32_BIT_CONVERSION = YES;
				GCC_WARN_ABOUT_RETURN_TYPE = YES_ERROR;
				GCC_WARN_UNDECLARED_SELECTOR = YES;
				GCC_WARN_UNINITIALIZED_AUTOS = YES_AGGRESSIVE;
				GCC_WARN_UNUSED_FUNCTION = YES;
				GCC_WARN_UNUSED_VARIABLE = YES;
				IPHONEOS_DEPLOYMENT_TARGET = 9.3;
				MTL_ENABLE_DEBUG_INFO = YES;
				ONLY_ACTIVE_ARCH = YES;
				SDKROOT = iphoneos;
				SWIFT_ACTIVE_COMPILATION_CONDITIONS = DEBUG;
				SWIFT_OPTIMIZATION_LEVEL = "-Onone";
				TARGETED_DEVICE_FAMILY = "1,2";
			};
			name = Debug;
		};
		BE8FCA2B1E0C46090063B8EF /* Release */ = {
			isa = XCBuildConfiguration;
			buildSettings = {
				ALWAYS_SEARCH_USER_PATHS = NO;
				CLANG_ANALYZER_NONNULL = YES;
				CLANG_CXX_LANGUAGE_STANDARD = "gnu++0x";
				CLANG_CXX_LIBRARY = "libc++";
				CLANG_ENABLE_MODULES = YES;
				CLANG_ENABLE_OBJC_ARC = YES;
				CLANG_WARN_BOOL_CONVERSION = YES;
				CLANG_WARN_CONSTANT_CONVERSION = YES;
				CLANG_WARN_DIRECT_OBJC_ISA_USAGE = YES_ERROR;
				CLANG_WARN_DOCUMENTATION_COMMENTS = YES;
				CLANG_WARN_EMPTY_BODY = YES;
				CLANG_WARN_ENUM_CONVERSION = YES;
				CLANG_WARN_INFINITE_RECURSION = YES;
				CLANG_WARN_INT_CONVERSION = YES;
				CLANG_WARN_OBJC_ROOT_CLASS = YES_ERROR;
				CLANG_WARN_SUSPICIOUS_MOVE = YES;
				CLANG_WARN_UNREACHABLE_CODE = YES;
				CLANG_WARN__DUPLICATE_METHOD_MATCH = YES;
				"CODE_SIGN_IDENTITY[sdk=iphoneos*]" = "iPhone Developer";
				COPY_PHASE_STRIP = NO;
				DEBUG_INFORMATION_FORMAT = "dwarf-with-dsym";
				DEVELOPMENT_TEAM = FTT89576VQ;
				ENABLE_NS_ASSERTIONS = NO;
				ENABLE_STRICT_OBJC_MSGSEND = YES;
				GCC_C_LANGUAGE_STANDARD = gnu99;
				GCC_NO_COMMON_BLOCKS = YES;
				GCC_WARN_64_TO_32_BIT_CONVERSION = YES;
				GCC_WARN_ABOUT_RETURN_TYPE = YES_ERROR;
				GCC_WARN_UNDECLARED_SELECTOR = YES;
				GCC_WARN_UNINITIALIZED_AUTOS = YES_AGGRESSIVE;
				GCC_WARN_UNUSED_FUNCTION = YES;
				GCC_WARN_UNUSED_VARIABLE = YES;
				IPHONEOS_DEPLOYMENT_TARGET = 9.3;
				MTL_ENABLE_DEBUG_INFO = NO;
				SDKROOT = iphoneos;
				SWIFT_OPTIMIZATION_LEVEL = "-Owholemodule";
				TARGETED_DEVICE_FAMILY = "1,2";
				VALIDATE_PRODUCT = YES;
			};
			name = Release;
		};
		BE8FCA2D1E0C46090063B8EF /* Debug */ = {
			isa = XCBuildConfiguration;
			baseConfigurationReference = 6BAF8E6D96B86B50F10DB7B2 /* Pods-Slide for Reddit.debug.xcconfig */;
			buildSettings = {
				ALWAYS_EMBED_SWIFT_STANDARD_LIBRARIES = YES;
				ASSETCATALOG_COMPILER_APPICON_NAME = AppIcon;
				CLANG_ENABLE_MODULES = YES;
				CODE_SIGN_ENTITLEMENTS = "Slide for Reddit/Slide for Reddit.entitlements";
				CODE_SIGN_IDENTITY = "iPhone Developer";
				"CODE_SIGN_IDENTITY[sdk=iphoneos*]" = "iPhone Developer";
				DEVELOPMENT_TEAM = FTT89576VQ;
				GCC_WARN_UNUSED_PARAMETER = YES;
				INFOPLIST_FILE = "Slide for Reddit/Info.plist";
				IPHONEOS_DEPLOYMENT_TARGET = 9.3;
				LD_RUNPATH_SEARCH_PATHS = "$(inherited) @executable_path/Frameworks";
				OTHER_LDFLAGS = (
					"$(inherited)",
					"-framework",
					"\"SDWebImage\"",
					"-framework",
					"\"SideMenu\"",
					"-framework",
					"\"reddift\"",
				);
				PRODUCT_BUNDLE_IDENTIFIER = ccrama.me.redditslide;
				PRODUCT_NAME = "$(TARGET_NAME)";
				PROVISIONING_PROFILE_SPECIFIER = "";
				SWIFT_OBJC_BRIDGING_HEADER = "Slide for Reddit/Slide for Reddit-Bridging-Header.h";
				SWIFT_OPTIMIZATION_LEVEL = "-Onone";
				"SWIFT_OPTIMIZATION_LEVEL[arch=*]" = "-Onone";
				SWIFT_VERSION = 3.0;
			};
			name = Debug;
		};
		BE8FCA2E1E0C46090063B8EF /* Release */ = {
			isa = XCBuildConfiguration;
			baseConfigurationReference = F70D53C2FE5736B568A1CC2F /* Pods-Slide for Reddit.release.xcconfig */;
			buildSettings = {
				ALWAYS_EMBED_SWIFT_STANDARD_LIBRARIES = YES;
				ASSETCATALOG_COMPILER_APPICON_NAME = AppIcon;
				CLANG_ENABLE_MODULES = YES;
				CODE_SIGN_ENTITLEMENTS = "Slide for Reddit/Slide for Reddit.entitlements";
				CODE_SIGN_IDENTITY = "iPhone Distribution";
				"CODE_SIGN_IDENTITY[sdk=iphoneos*]" = "iPhone Developer";
				DEVELOPMENT_TEAM = FTT89576VQ;
				GCC_OPTIMIZATION_LEVEL = fast;
				GCC_WARN_UNUSED_PARAMETER = YES;
				INFOPLIST_FILE = "Slide for Reddit/Info.plist";
				IPHONEOS_DEPLOYMENT_TARGET = 9.3;
				LD_RUNPATH_SEARCH_PATHS = "$(inherited) @executable_path/Frameworks";
				OTHER_LDFLAGS = (
					"$(inherited)",
					"-framework",
					"\"SDWebImage\"",
					"-framework",
					"\"SideMenu\"",
					"-framework",
					"\"reddift\"",
				);
				PRODUCT_BUNDLE_IDENTIFIER = ccrama.me.redditslide;
				PRODUCT_NAME = "$(TARGET_NAME)";
				PROVISIONING_PROFILE_SPECIFIER = "";
				SWIFT_OBJC_BRIDGING_HEADER = "Slide for Reddit/Slide for Reddit-Bridging-Header.h";
				SWIFT_VERSION = 3.0;
			};
			name = Release;
		};
		BE8FCA301E0C46090063B8EF /* Debug */ = {
			isa = XCBuildConfiguration;
			baseConfigurationReference = AE788255F3A312FF233A5FEC /* Pods-Slide for RedditTests.debug.xcconfig */;
			buildSettings = {
				ALWAYS_EMBED_SWIFT_STANDARD_LIBRARIES = YES;
				BUNDLE_LOADER = "$(TEST_HOST)";
				DEVELOPMENT_TEAM = 68GVUVA6AU;
				INFOPLIST_FILE = "Slide for RedditTests/Info.plist";
				LD_RUNPATH_SEARCH_PATHS = "$(inherited) @executable_path/Frameworks @loader_path/Frameworks";
				PRODUCT_BUNDLE_IDENTIFIER = "ccrama.me.Slide-for-RedditTests";
				PRODUCT_NAME = "$(TARGET_NAME)";
				SWIFT_VERSION = 3.0;
				TEST_HOST = "$(BUILT_PRODUCTS_DIR)/Slide for Reddit.app/Slide for Reddit";
			};
			name = Debug;
		};
		BE8FCA311E0C46090063B8EF /* Release */ = {
			isa = XCBuildConfiguration;
			baseConfigurationReference = B596ABEF970425FC2114FFB2 /* Pods-Slide for RedditTests.release.xcconfig */;
			buildSettings = {
				ALWAYS_EMBED_SWIFT_STANDARD_LIBRARIES = YES;
				BUNDLE_LOADER = "$(TEST_HOST)";
				DEVELOPMENT_TEAM = 68GVUVA6AU;
				INFOPLIST_FILE = "Slide for RedditTests/Info.plist";
				LD_RUNPATH_SEARCH_PATHS = "$(inherited) @executable_path/Frameworks @loader_path/Frameworks";
				PRODUCT_BUNDLE_IDENTIFIER = "ccrama.me.Slide-for-RedditTests";
				PRODUCT_NAME = "$(TARGET_NAME)";
				SWIFT_VERSION = 3.0;
				TEST_HOST = "$(BUILT_PRODUCTS_DIR)/Slide for Reddit.app/Slide for Reddit";
			};
			name = Release;
		};
		BE8FCA331E0C46090063B8EF /* Debug */ = {
			isa = XCBuildConfiguration;
			baseConfigurationReference = BA9177B1039FF29FE7BFC503 /* Pods-Slide for RedditUITests.debug.xcconfig */;
			buildSettings = {
				ALWAYS_EMBED_SWIFT_STANDARD_LIBRARIES = YES;
				DEVELOPMENT_TEAM = 68GVUVA6AU;
				INFOPLIST_FILE = "Slide for RedditUITests/Info.plist";
				LD_RUNPATH_SEARCH_PATHS = "$(inherited) @executable_path/Frameworks @loader_path/Frameworks";
				PRODUCT_BUNDLE_IDENTIFIER = "ccrama.me.Slide-for-RedditUITests";
				PRODUCT_NAME = "$(TARGET_NAME)";
				SWIFT_VERSION = 3.0;
				TEST_TARGET_NAME = "Slide for Reddit";
			};
			name = Debug;
		};
		BE8FCA341E0C46090063B8EF /* Release */ = {
			isa = XCBuildConfiguration;
			baseConfigurationReference = 93C2383A3BDA4B7B033991ED /* Pods-Slide for RedditUITests.release.xcconfig */;
			buildSettings = {
				ALWAYS_EMBED_SWIFT_STANDARD_LIBRARIES = YES;
				DEVELOPMENT_TEAM = 68GVUVA6AU;
				INFOPLIST_FILE = "Slide for RedditUITests/Info.plist";
				LD_RUNPATH_SEARCH_PATHS = "$(inherited) @executable_path/Frameworks @loader_path/Frameworks";
				PRODUCT_BUNDLE_IDENTIFIER = "ccrama.me.Slide-for-RedditUITests";
				PRODUCT_NAME = "$(TARGET_NAME)";
				SWIFT_VERSION = 3.0;
				TEST_TARGET_NAME = "Slide for Reddit";
			};
			name = Release;
		};
/* End XCBuildConfiguration section */

/* Begin XCConfigurationList section */
		BE8FC9FF1E0C46090063B8EF /* Build configuration list for PBXProject "Slide for Reddit" */ = {
			isa = XCConfigurationList;
			buildConfigurations = (
				BE8FCA2A1E0C46090063B8EF /* Debug */,
				BE8FCA2B1E0C46090063B8EF /* Release */,
			);
			defaultConfigurationIsVisible = 0;
			defaultConfigurationName = Release;
		};
		BE8FCA2C1E0C46090063B8EF /* Build configuration list for PBXNativeTarget "Slide for Reddit" */ = {
			isa = XCConfigurationList;
			buildConfigurations = (
				BE8FCA2D1E0C46090063B8EF /* Debug */,
				BE8FCA2E1E0C46090063B8EF /* Release */,
			);
			defaultConfigurationIsVisible = 0;
			defaultConfigurationName = Release;
		};
		BE8FCA2F1E0C46090063B8EF /* Build configuration list for PBXNativeTarget "Slide for RedditTests" */ = {
			isa = XCConfigurationList;
			buildConfigurations = (
				BE8FCA301E0C46090063B8EF /* Debug */,
				BE8FCA311E0C46090063B8EF /* Release */,
			);
			defaultConfigurationIsVisible = 0;
			defaultConfigurationName = Release;
		};
		BE8FCA321E0C46090063B8EF /* Build configuration list for PBXNativeTarget "Slide for RedditUITests" */ = {
			isa = XCConfigurationList;
			buildConfigurations = (
				BE8FCA331E0C46090063B8EF /* Debug */,
				BE8FCA341E0C46090063B8EF /* Release */,
			);
			defaultConfigurationIsVisible = 0;
			defaultConfigurationName = Release;
		};
/* End XCConfigurationList section */
	};
	rootObject = BE8FC9FC1E0C46090063B8EF /* Project object */;
}<|MERGE_RESOLUTION|>--- conflicted
+++ resolved
@@ -47,13 +47,10 @@
 		B776BF494A7A822D5DB4B5BC /* ColorMuxPagingViewController.swift in Sources */ = {isa = PBXBuildFile; fileRef = B776B21CFB79FA354C296037 /* ColorMuxPagingViewController.swift */; };
 		BE0E8BC01E26E91E004B56B1 /* BouncyViewControllerAnimator.swift in Sources */ = {isa = PBXBuildFile; fileRef = BE0E8BBF1E26E91E004B56B1 /* BouncyViewControllerAnimator.swift */; };
 		BE0EF7C41F43C9520058D572 /* Spoilers.swift in Sources */ = {isa = PBXBuildFile; fileRef = BE0EF7C31F43C9510058D572 /* Spoilers.swift */; };
-<<<<<<< HEAD
 		BE1CD01320F43E51007746B6 /* TextDisplayStackView.swift in Sources */ = {isa = PBXBuildFile; fileRef = BE1CD01220F43E51007746B6 /* TextDisplayStackView.swift */; };
 		BE1CD01720F586E9007746B6 /* CodeDisplayView.swift in Sources */ = {isa = PBXBuildFile; fileRef = BE1CD01620F586E9007746B6 /* CodeDisplayView.swift */; };
 		BE1CD01920F599C7007746B6 /* TextStackEstimator.swift in Sources */ = {isa = PBXBuildFile; fileRef = BE1CD01820F599C7007746B6 /* TextStackEstimator.swift */; };
-=======
 		BE1CD01520F51C37007746B6 /* RemovalReasons.swift in Sources */ = {isa = PBXBuildFile; fileRef = BE1CD01420F51C37007746B6 /* RemovalReasons.swift */; };
->>>>>>> d62f7894
 		BE1DA3961E26AD5700EC0A04 /* SearchViewController.swift in Sources */ = {isa = PBXBuildFile; fileRef = BE1DA3951E26AD5700EC0A04 /* SearchViewController.swift */; };
 		BE1DA3981E26ADEA00EC0A04 /* SearchContributionLoader.swift in Sources */ = {isa = PBXBuildFile; fileRef = BE1DA3971E26ADEA00EC0A04 /* SearchContributionLoader.swift */; };
 		BE1DA39C1E26E86800EC0A04 /* OverlayTransitioningDelegate.swift in Sources */ = {isa = PBXBuildFile; fileRef = BE1DA39B1E26E86800EC0A04 /* OverlayTransitioningDelegate.swift */; };
@@ -279,13 +276,10 @@
 		BE0EF7CB1F43F9C30058D572 /* ActionViewController.swift */ = {isa = PBXFileReference; lastKnownFileType = sourcecode.swift; path = ActionViewController.swift; sourceTree = "<group>"; };
 		BE0EF7CE1F43F9C30058D572 /* Base */ = {isa = PBXFileReference; lastKnownFileType = file.storyboard; name = Base; path = Base.lproj/MainInterface.storyboard; sourceTree = "<group>"; };
 		BE0EF7D01F43F9C30058D572 /* Info.plist */ = {isa = PBXFileReference; lastKnownFileType = text.plist.xml; path = Info.plist; sourceTree = "<group>"; };
-<<<<<<< HEAD
 		BE1CD01220F43E51007746B6 /* TextDisplayStackView.swift */ = {isa = PBXFileReference; lastKnownFileType = sourcecode.swift; path = TextDisplayStackView.swift; sourceTree = "<group>"; };
 		BE1CD01620F586E9007746B6 /* CodeDisplayView.swift */ = {isa = PBXFileReference; lastKnownFileType = sourcecode.swift; path = CodeDisplayView.swift; sourceTree = "<group>"; };
 		BE1CD01820F599C7007746B6 /* TextStackEstimator.swift */ = {isa = PBXFileReference; lastKnownFileType = sourcecode.swift; path = TextStackEstimator.swift; sourceTree = "<group>"; };
-=======
 		BE1CD01420F51C37007746B6 /* RemovalReasons.swift */ = {isa = PBXFileReference; lastKnownFileType = sourcecode.swift; path = RemovalReasons.swift; sourceTree = "<group>"; };
->>>>>>> d62f7894
 		BE1DA3951E26AD5700EC0A04 /* SearchViewController.swift */ = {isa = PBXFileReference; fileEncoding = 4; lastKnownFileType = sourcecode.swift; path = SearchViewController.swift; sourceTree = "<group>"; };
 		BE1DA3971E26ADEA00EC0A04 /* SearchContributionLoader.swift */ = {isa = PBXFileReference; fileEncoding = 4; lastKnownFileType = sourcecode.swift; path = SearchContributionLoader.swift; sourceTree = "<group>"; };
 		BE1DA39B1E26E86800EC0A04 /* OverlayTransitioningDelegate.swift */ = {isa = PBXFileReference; fileEncoding = 4; lastKnownFileType = sourcecode.swift; path = OverlayTransitioningDelegate.swift; sourceTree = "<group>"; };
